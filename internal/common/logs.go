--- conflicted
+++ resolved
@@ -141,6 +141,7 @@
 	}
 
 	log.Printf("Writing config file with %d logs to %v", numberMonitoredLogs, filePath)
+
 	cfgFileData["logs"].(map[string]interface{})["logs_collected"].(map[string]interface{})["files"].(map[string]interface{})["collect_list"] = logFiles
 
 	finalConfig, err := json.MarshalIndent(cfgFileData, "", " ")
@@ -152,9 +153,6 @@
 	if err != nil {
 		return err
 	}
-<<<<<<< HEAD
-=======
 
->>>>>>> c5b8bd2d
 	return nil
 }