--- conflicted
+++ resolved
@@ -7,10 +7,7 @@
 	"context"
 	"errors"
 	"fmt"
-<<<<<<< HEAD
-=======
 	"net"
->>>>>>> b786b969
 	"time"
 
 	"collectd.org/api"
@@ -25,19 +22,14 @@
 		switch receiver {
 		case "statsd":
 			err = sendStatsdMetrics(metricPerMinute, duration)
-<<<<<<< HEAD
-=======
 		case "collectd":
 			err = sendCollectDMetrics(metricPerMinute, duration)
->>>>>>> b786b969
 		default:
 		}
 
 	}()
 
 	return err
-<<<<<<< HEAD
-=======
 }
 
 func sendCollectDMetrics(metricPerMinute int, duration time.Duration) error {
@@ -89,7 +81,6 @@
 		}
 	}
 
->>>>>>> b786b969
 }
 
 func sendStatsdMetrics(metricPerMinute int, duration time.Duration) error {
