// Copyright Amazon.com, Inc. or its affiliates. All Rights Reserved.
// SPDX-License-Identifier: MIT

package common

import (
	"context"
	"errors"
	"fmt"
	"net"
	"time"

	"collectd.org/api"
	"collectd.org/exec"
	"collectd.org/network"
	"github.com/DataDog/datadog-go/statsd"
)

// StartSendingMetrics will generate metrics load based on the receiver (e.g 5000 statsd metrics per minute)
func StartSendingMetrics(receiver string, duration, sendingInterval time.Duration, metricPerInterval int) (err error) {
	go func() {
		switch receiver {
		case "statsd":
			err = SendStatsdMetrics(metricPerInterval, []string{}, sendingInterval, duration)
		case "collectd":
			err = SendCollectDMetrics(metricPerInterval, sendingInterval, duration)
		default:
		}

	}()

	return err
}

func SendCollectDMetrics(metricPerMinute int, sendingInterval, duration time.Duration) error {
	// https://github.com/collectd/go-collectd/tree/92e86f95efac5eb62fa84acc6033e7a57218b606
	ctx, cancel := context.WithCancel(context.Background())
	defer cancel()

	client, err := network.Dial(
		net.JoinHostPort("127.0.0.1", network.DefaultService),
		network.ClientOptions{
			SecurityLevel: network.None,
		})

	if err != nil {
		return err
	}

	defer client.Close()

	ticker := time.NewTicker(sendingInterval)
	defer ticker.Stop()
	endTimeout := time.After(duration)

	// Sending the collectd metric within the first minute before the ticker kicks in the next minute
	for t := 0; t < metricPerMinute; t++ {
		err = client.Write(ctx, &api.ValueList{
			Identifier: api.Identifier{
				Host:   exec.Hostname(),
				Plugin: fmt.Sprint(t),
				Type:   "gauge",
			},
			Time:     time.Now(),
			Interval: time.Minute,
			Values:   []api.Value{api.Gauge(t)},
		})

		if err != nil && !errors.Is(err, network.ErrNotEnoughSpace) {
			return err
		}
	}

	if err := client.Flush(); err != nil {
		return err
	}

	for {
		select {
		case <-ticker.C:
			for t := 1; t <= metricPerMinute/2; t++ {
				_ = client.Write(ctx, &api.ValueList{
					Identifier: api.Identifier{
						Host:   exec.Hostname(),
						Plugin: fmt.Sprint("gauge_", t),
						Type:   "gauge",
					},
					Time:     time.Now(),
					Interval: time.Minute,
					Values:   []api.Value{api.Gauge(t)},
				})

				err = client.Write(ctx, &api.ValueList{
					Identifier: api.Identifier{
						Host:   exec.Hostname(),
						Plugin: fmt.Sprint("counter_", t),
						Type:   "counter",
					},
					Time:     time.Now(),
					Interval: time.Minute,
					Values:   []api.Value{api.Counter(t)},
				})

				if err != nil && !errors.Is(err, network.ErrNotEnoughSpace) {
					return err
				}
			}

			if err := client.Flush(); err != nil {
				return err
			}
		case <-endTimeout:
			return nil
		}
	}

}

<<<<<<< HEAD
func sendStatsdMetrics(metricPerMinute int, duration time.Duration) error {
	// https://github.com/DataDog/datadog-go#metrics
	client, err := statsd.New("127.0.0.1:8125", statsd.WithMaxMessagesPerPayload(100), statsd.WithNamespace("statsd"), statsd.WithoutTelemetry())
=======
func SendStatsdMetrics(metricPerMinute int, metricDimension []string, sendingInterval, duration time.Duration) error {
	// https://github.com/DataDog/datadog-go#metrics
	client, err := statsd.New("127.0.0.1:8125", statsd.WithMaxMessagesPerPayload(100), statsd.WithNamespace("statsd"))
>>>>>>> d4d6588d

	if err != nil {
		return err
	}

	defer client.Close()

	ticker := time.NewTicker(sendingInterval)
	defer ticker.Stop()
	endTimeout := time.After(duration)

	// Sending the statsd metric within the first minute before the ticker kicks in the next minute
	for t := 0; t < metricPerMinute; t++ {
		if err := client.Count(fmt.Sprint(t), int64(t), []string{}, 1.0); err != nil {
			return err
		}
	}

	for {
		select {
		case <-ticker.C:
<<<<<<< HEAD
			for t := 0; t < metricPerMinute; t++ {
				client.Count(fmt.Sprint(t), int64(t), []string{}, 1.0)
=======
			for t := 1; t <= metricPerMinute/2; t++ {
				client.Count(fmt.Sprint("counter_", t), int64(t), metricDimension, 1.0)
				client.Gauge(fmt.Sprint("gauge_", t), float64(t), metricDimension, 1.0)
>>>>>>> d4d6588d
			}
		case <-endTimeout:
			return nil
		}
	}
}<|MERGE_RESOLUTION|>--- conflicted
+++ resolved
@@ -54,16 +54,27 @@
 	endTimeout := time.After(duration)
 
 	// Sending the collectd metric within the first minute before the ticker kicks in the next minute
-	for t := 0; t < metricPerMinute; t++ {
-		err = client.Write(ctx, &api.ValueList{
+	for t := 1; t <= metricPerMinute/2; t++ {
+		_ = client.Write(ctx, &api.ValueList{
 			Identifier: api.Identifier{
 				Host:   exec.Hostname(),
-				Plugin: fmt.Sprint(t),
+				Plugin: fmt.Sprint("gauge_", t),
 				Type:   "gauge",
 			},
 			Time:     time.Now(),
 			Interval: time.Minute,
 			Values:   []api.Value{api.Gauge(t)},
+		})
+
+		err = client.Write(ctx, &api.ValueList{
+			Identifier: api.Identifier{
+				Host:   exec.Hostname(),
+				Plugin: fmt.Sprint("counter_", t),
+				Type:   "counter",
+			},
+			Time:     time.Now(),
+			Interval: time.Minute,
+			Values:   []api.Value{api.Counter(t)},
 		})
 
 		if err != nil && !errors.Is(err, network.ErrNotEnoughSpace) {
@@ -116,15 +127,9 @@
 
 }
 
-<<<<<<< HEAD
-func sendStatsdMetrics(metricPerMinute int, duration time.Duration) error {
+func SendStatsdMetrics(metricPerMinute int, metricDimension []string, sendingInterval, duration time.Duration) error {
 	// https://github.com/DataDog/datadog-go#metrics
 	client, err := statsd.New("127.0.0.1:8125", statsd.WithMaxMessagesPerPayload(100), statsd.WithNamespace("statsd"), statsd.WithoutTelemetry())
-=======
-func SendStatsdMetrics(metricPerMinute int, metricDimension []string, sendingInterval, duration time.Duration) error {
-	// https://github.com/DataDog/datadog-go#metrics
-	client, err := statsd.New("127.0.0.1:8125", statsd.WithMaxMessagesPerPayload(100), statsd.WithNamespace("statsd"))
->>>>>>> d4d6588d
 
 	if err != nil {
 		return err
@@ -137,8 +142,11 @@
 	endTimeout := time.After(duration)
 
 	// Sending the statsd metric within the first minute before the ticker kicks in the next minute
-	for t := 0; t < metricPerMinute; t++ {
-		if err := client.Count(fmt.Sprint(t), int64(t), []string{}, 1.0); err != nil {
+	for t := 1; t <= metricPerMinute/2; t++ {
+		if err := client.Count(fmt.Sprint("counter_", t), int64(t), metricDimension, 1.0); err != nil {
+			return err
+		}
+		if err := client.Gauge(fmt.Sprint("gauge_", t), float64(t), metricDimension, 1.0); err != nil {
 			return err
 		}
 	}
@@ -146,14 +154,9 @@
 	for {
 		select {
 		case <-ticker.C:
-<<<<<<< HEAD
-			for t := 0; t < metricPerMinute; t++ {
-				client.Count(fmt.Sprint(t), int64(t), []string{}, 1.0)
-=======
 			for t := 1; t <= metricPerMinute/2; t++ {
 				client.Count(fmt.Sprint("counter_", t), int64(t), metricDimension, 1.0)
 				client.Gauge(fmt.Sprint("gauge_", t), float64(t), metricDimension, 1.0)
->>>>>>> d4d6588d
 			}
 		case <-endTimeout:
 			return nil
