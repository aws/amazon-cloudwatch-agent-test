// Copyright Amazon.com, Inc. or its affiliates. All Rights Reserved.
// SPDX-License-Identifier: MIT

package common

import (
	"fmt"
	"sync"
	"time"

	"github.com/cactus/go-statsd-client/v5/statsd"
)

// StartLogWrite starts go routines to write logs to each of the logs that are monitored by CW Agent according to
// the config provided
func StartSendingMetrics(receiver string, agentRunDuration time.Duration, dataRate int) error {
	//create wait group so main test thread waits for log writing to finish before stopping agent and collecting data
	var (
<<<<<<< HEAD
		err error
		wg  sync.WaitGroup
=======
		err      error
		multiErr error
		wg       sync.WaitGroup
>>>>>>> c5b8bd2d
	)

	wg.Add(1)
	go func() {
		defer wg.Done()
		switch receiver {
		case "statsd":
			err = sendStatsdMetrics(dataRate, agentRunDuration)
<<<<<<< HEAD
		default:
		}
	}()

	wg.Wait()
	return err
=======

		default:
		}

		multiErr = multierr.Append(multiErr, err)
	}()

	wg.Wait()
	return multiErr
>>>>>>> c5b8bd2d
}

func sendStatsdMetrics(dataRate int, duration time.Duration) error {
	// https://github.com/cactus/go-statsd-client#example
	statsdClientConfig := &statsd.ClientConfig{
		Address:     ":8125",
		Prefix:      "statsd",
		UseBuffered: true,
		// interval to force flush buffer. full buffers will flush on their own,
		// but for data not frequently sent, a max threshold is useful
		FlushInterval: 300 * time.Millisecond,
	}
	client, err := statsd.NewClientWithConfig(statsdClientConfig)

	if err != nil {
		return err
	}

	defer client.Close()

	ticker := time.NewTicker(60 * time.Second)
	defer ticker.Stop()
	endTimeout := time.After(duration)

	for {
		select {
		case <-ticker.C:
			for time := 0; time < dataRate; time++ {
				go func(time int) {
					client.Inc(fmt.Sprintf("%v", time), int64(time), 1.0)
				}(time)
			}
		case <-endTimeout:
			return nil
		}
	}

}<|MERGE_RESOLUTION|>--- conflicted
+++ resolved
@@ -9,6 +9,7 @@
 	"time"
 
 	"github.com/cactus/go-statsd-client/v5/statsd"
+	"go.uber.org/multierr"
 )
 
 // StartLogWrite starts go routines to write logs to each of the logs that are monitored by CW Agent according to
@@ -16,14 +17,9 @@
 func StartSendingMetrics(receiver string, agentRunDuration time.Duration, dataRate int) error {
 	//create wait group so main test thread waits for log writing to finish before stopping agent and collecting data
 	var (
-<<<<<<< HEAD
-		err error
-		wg  sync.WaitGroup
-=======
 		err      error
 		multiErr error
 		wg       sync.WaitGroup
->>>>>>> c5b8bd2d
 	)
 
 	wg.Add(1)
@@ -32,14 +28,6 @@
 		switch receiver {
 		case "statsd":
 			err = sendStatsdMetrics(dataRate, agentRunDuration)
-<<<<<<< HEAD
-		default:
-		}
-	}()
-
-	wg.Wait()
-	return err
-=======
 
 		default:
 		}
@@ -49,7 +37,6 @@
 
 	wg.Wait()
 	return multiErr
->>>>>>> c5b8bd2d
 }
 
 func sendStatsdMetrics(dataRate int, duration time.Duration) error {
