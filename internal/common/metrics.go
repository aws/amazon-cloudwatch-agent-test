// Copyright Amazon.com, Inc. or its affiliates. All Rights Reserved.
// SPDX-License-Identifier: MIT

package common

import (
	"context"
	"errors"
	"fmt"
	"net"
<<<<<<< HEAD
	"sync"
	"time"

	"github.com/cactus/go-statsd-client/v5/statsd"
	"github.com/prozz/aws-embedded-metrics-golang/emf"
	"go.uber.org/multierr"
)

// StartSendingMetrics will generate metrics load based on the receiver (e.g 5000 statsd metrics per minute)
func StartSendingMetrics(receiver string, duration time.Duration, metricPerMinute int, metricLogGroup, metricNamespace string) error {
	var (
		err      error
		multiErr error
		wg       sync.WaitGroup
	)

	wg.Add(1)
=======
	"time"

	"collectd.org/api"
	"collectd.org/exec"
	"collectd.org/network"
	"github.com/DataDog/datadog-go/statsd"
)

// StartSendingMetrics will generate metrics load based on the receiver (e.g 5000 statsd metrics per minute)
func StartSendingMetrics(receiver string, duration, sendingInterval time.Duration, metricPerInterval int) (err error) {
>>>>>>> c3db8c27
	go func() {
		switch receiver {
		case "statsd":
<<<<<<< HEAD
			err = sendStatsdMetrics(metricPerMinute, duration)
		case "emf":
			err = sendEMFMetrics(metricLogGroup, metricNamespace, metricPerMinute, duration)
=======
			err = SendStatsdMetrics(metricPerInterval, []string{}, sendingInterval, duration)
		case "collectd":
			err = SendCollectDMetrics(metricPerInterval, sendingInterval, duration)
>>>>>>> c3db8c27
		default:
		}

	}()

	return err
}

func SendCollectDMetrics(metricPerMinute int, sendingInterval, duration time.Duration) error {
	// https://github.com/collectd/go-collectd/tree/92e86f95efac5eb62fa84acc6033e7a57218b606
	ctx, cancel := context.WithCancel(context.Background())
	defer cancel()

	client, err := network.Dial(
		net.JoinHostPort("127.0.0.1", network.DefaultService),
		network.ClientOptions{
			SecurityLevel: network.None,
		})

	if err != nil {
		return err
	}

	defer client.Close()

	ticker := time.NewTicker(sendingInterval)
	defer ticker.Stop()
	endTimeout := time.After(duration)

	// Sending the collectd metric within the first minute before the ticker kicks in the next minute
	for t := 1; t <= metricPerMinute/2; t++ {
		_ = client.Write(ctx, &api.ValueList{
			Identifier: api.Identifier{
				Host:   exec.Hostname(),
				Plugin: fmt.Sprint("gauge_", t),
				Type:   "gauge",
			},
			Time:     time.Now(),
			Interval: time.Minute,
			Values:   []api.Value{api.Gauge(t)},
		})

		err = client.Write(ctx, &api.ValueList{
			Identifier: api.Identifier{
				Host:   exec.Hostname(),
				Plugin: fmt.Sprint("counter_", t),
				Type:   "counter",
			},
			Time:     time.Now(),
			Interval: time.Minute,
			Values:   []api.Value{api.Counter(t)},
		})

		if err != nil && !errors.Is(err, network.ErrNotEnoughSpace) {
			return err
		}
	}

	if err := client.Flush(); err != nil {
		return err
	}

	for {
		select {
		case <-ticker.C:
			for t := 1; t <= metricPerMinute/2; t++ {
				_ = client.Write(ctx, &api.ValueList{
					Identifier: api.Identifier{
						Host:   exec.Hostname(),
						Plugin: fmt.Sprint("gauge_", t),
						Type:   "gauge",
					},
					Time:     time.Now(),
					Interval: time.Minute,
					Values:   []api.Value{api.Gauge(t)},
				})

				err = client.Write(ctx, &api.ValueList{
					Identifier: api.Identifier{
						Host:   exec.Hostname(),
						Plugin: fmt.Sprint("counter_", t),
						Type:   "counter",
					},
					Time:     time.Now(),
					Interval: time.Minute,
					Values:   []api.Value{api.Counter(t)},
				})

				if err != nil && !errors.Is(err, network.ErrNotEnoughSpace) {
					return err
				}
			}

			if err := client.Flush(); err != nil {
				return err
			}
		case <-endTimeout:
			return nil
		}
	}

}

func SendStatsdMetrics(metricPerMinute int, metricDimension []string, sendingInterval, duration time.Duration) error {
	// https://github.com/DataDog/datadog-go#metrics
	client, err := statsd.New("127.0.0.1:8125", statsd.WithMaxMessagesPerPayload(100), statsd.WithNamespace("statsd"), statsd.WithoutTelemetry())

	if err != nil {
		return err
	}

	defer client.Close()

	ticker := time.NewTicker(sendingInterval)
	defer ticker.Stop()
	endTimeout := time.After(duration)

	// Sending the statsd metric within the first minute before the ticker kicks in the next minute
	for t := 1; t <= metricPerMinute/2; t++ {
		if err := client.Count(fmt.Sprint("counter_", t), int64(t), metricDimension, 1.0); err != nil {
			return err
		}
		if err := client.Gauge(fmt.Sprint("gauge_", t), float64(t), metricDimension, 1.0); err != nil {
			return err
		}
	}

	for {
		select {
		case <-ticker.C:
<<<<<<< HEAD
			for t := 0; t < metricPerMinute; t++ {
				client.Inc(fmt.Sprint(t), int64(t), 1.0)
			}
		case <-endTimeout:
			return nil
		}
	}
}

func sendEMFMetrics(metricLogGroup, metricNamespace string, metricPerMinute int, duration time.Duration) error {
	// github.com/prozz/aws-embedded-metrics-golang/emf
	conn, err := net.DialTimeout("tcp", "127.0.0.1:25888", time.Millisecond*10000)
	if err != nil {
		return err
	}

	defer conn.Close()

	ticker := time.NewTicker(60 * time.Second)
	defer ticker.Stop()
	endTimeout := time.After(duration)

	for {
		select {
		case <-ticker.C:
			for t := 0; t < metricPerMinute; t++ {
				emf.New(emf.WithWriter(conn), emf.WithLogGroup(metricLogGroup)).
					Namespace(metricNamespace).
					DimensionSet(
						emf.NewDimension("Time", fmt.Sprint(t)),
					).
					MetricAs("Time", t, emf.Milliseconds).
					Log()

=======
			for t := 1; t <= metricPerMinute/2; t++ {
				client.Count(fmt.Sprint("counter_", t), int64(t), metricDimension, 1.0)
				client.Gauge(fmt.Sprint("gauge_", t), float64(t), metricDimension, 1.0)
>>>>>>> c3db8c27
			}
		case <-endTimeout:
			return nil
		}
	}
}<|MERGE_RESOLUTION|>--- conflicted
+++ resolved
@@ -8,48 +8,25 @@
 	"errors"
 	"fmt"
 	"net"
-<<<<<<< HEAD
-	"sync"
-	"time"
-
-	"github.com/cactus/go-statsd-client/v5/statsd"
-	"github.com/prozz/aws-embedded-metrics-golang/emf"
-	"go.uber.org/multierr"
-)
-
-// StartSendingMetrics will generate metrics load based on the receiver (e.g 5000 statsd metrics per minute)
-func StartSendingMetrics(receiver string, duration time.Duration, metricPerMinute int, metricLogGroup, metricNamespace string) error {
-	var (
-		err      error
-		multiErr error
-		wg       sync.WaitGroup
-	)
-
-	wg.Add(1)
-=======
 	"time"
 
 	"collectd.org/api"
 	"collectd.org/exec"
 	"collectd.org/network"
 	"github.com/DataDog/datadog-go/statsd"
+	"github.com/prozz/aws-embedded-metrics-golang/emf"
 )
 
 // StartSendingMetrics will generate metrics load based on the receiver (e.g 5000 statsd metrics per minute)
-func StartSendingMetrics(receiver string, duration, sendingInterval time.Duration, metricPerInterval int) (err error) {
->>>>>>> c3db8c27
+func StartSendingMetrics(receiver string, duration, sendingInterval time.Duration, metricPerInterval int, metricLogGroup, metricNamespace string) (err error) {
 	go func() {
 		switch receiver {
 		case "statsd":
-<<<<<<< HEAD
-			err = sendStatsdMetrics(metricPerMinute, duration)
-		case "emf":
-			err = sendEMFMetrics(metricLogGroup, metricNamespace, metricPerMinute, duration)
-=======
 			err = SendStatsdMetrics(metricPerInterval, []string{}, sendingInterval, duration)
 		case "collectd":
 			err = SendCollectDMetrics(metricPerInterval, sendingInterval, duration)
->>>>>>> c3db8c27
+		case "emf":
+			err = SendEMFMetrics(metricPerInterval, metricLogGroup, metricNamespace, sendingInterval, duration)
 		default:
 		}
 
@@ -58,7 +35,7 @@
 	return err
 }
 
-func SendCollectDMetrics(metricPerMinute int, sendingInterval, duration time.Duration) error {
+func SendCollectDMetrics(metricPerInterval int, sendingInterval, duration time.Duration) error {
 	// https://github.com/collectd/go-collectd/tree/92e86f95efac5eb62fa84acc6033e7a57218b606
 	ctx, cancel := context.WithCancel(context.Background())
 	defer cancel()
@@ -80,7 +57,7 @@
 	endTimeout := time.After(duration)
 
 	// Sending the collectd metric within the first minute before the ticker kicks in the next minute
-	for t := 1; t <= metricPerMinute/2; t++ {
+	for t := 1; t <= metricPerInterval/2; t++ {
 		_ = client.Write(ctx, &api.ValueList{
 			Identifier: api.Identifier{
 				Host:   exec.Hostname(),
@@ -115,7 +92,7 @@
 	for {
 		select {
 		case <-ticker.C:
-			for t := 1; t <= metricPerMinute/2; t++ {
+			for t := 1; t <= metricPerInterval/2; t++ {
 				_ = client.Write(ctx, &api.ValueList{
 					Identifier: api.Identifier{
 						Host:   exec.Hostname(),
@@ -153,7 +130,7 @@
 
 }
 
-func SendStatsdMetrics(metricPerMinute int, metricDimension []string, sendingInterval, duration time.Duration) error {
+func SendStatsdMetrics(metricPerInterval int, metricDimension []string, sendingInterval, duration time.Duration) error {
 	// https://github.com/DataDog/datadog-go#metrics
 	client, err := statsd.New("127.0.0.1:8125", statsd.WithMaxMessagesPerPayload(100), statsd.WithNamespace("statsd"), statsd.WithoutTelemetry())
 
@@ -168,7 +145,7 @@
 	endTimeout := time.After(duration)
 
 	// Sending the statsd metric within the first minute before the ticker kicks in the next minute
-	for t := 1; t <= metricPerMinute/2; t++ {
+	for t := 1; t <= metricPerInterval/2; t++ {
 		if err := client.Count(fmt.Sprint("counter_", t), int64(t), metricDimension, 1.0); err != nil {
 			return err
 		}
@@ -180,9 +157,9 @@
 	for {
 		select {
 		case <-ticker.C:
-<<<<<<< HEAD
-			for t := 0; t < metricPerMinute; t++ {
-				client.Inc(fmt.Sprint(t), int64(t), 1.0)
+			for t := 1; t <= metricPerInterval/2; t++ {
+				client.Count(fmt.Sprint("counter_", t), int64(t), metricDimension, 1.0)
+				client.Gauge(fmt.Sprint("gauge_", t), float64(t), metricDimension, 1.0)
 			}
 		case <-endTimeout:
 			return nil
@@ -190,7 +167,7 @@
 	}
 }
 
-func sendEMFMetrics(metricLogGroup, metricNamespace string, metricPerMinute int, duration time.Duration) error {
+func SendEMFMetrics(metricPerInterval int, metricLogGroup, metricNamespace string, sendingInterval, duration time.Duration) error {
 	// github.com/prozz/aws-embedded-metrics-golang/emf
 	conn, err := net.DialTimeout("tcp", "127.0.0.1:25888", time.Millisecond*10000)
 	if err != nil {
@@ -203,23 +180,29 @@
 	defer ticker.Stop()
 	endTimeout := time.After(duration)
 
+	for t := 0; t < metricPerInterval; t++ {
+		emf.New(emf.WithWriter(conn), emf.WithLogGroup(metricLogGroup)).
+			Namespace(metricNamespace).
+			DimensionSet(
+				emf.NewDimension("InstanceId", metricLogGroup),
+			).
+			MetricAs("Time", t, emf.Milliseconds).
+			Log()
+
+	}
+
 	for {
 		select {
 		case <-ticker.C:
-			for t := 0; t < metricPerMinute; t++ {
+			for t := 0; t < metricPerInterval; t++ {
 				emf.New(emf.WithWriter(conn), emf.WithLogGroup(metricLogGroup)).
 					Namespace(metricNamespace).
 					DimensionSet(
-						emf.NewDimension("Time", fmt.Sprint(t)),
+						emf.NewDimension("InstanceId", metricLogGroup),
 					).
 					MetricAs("Time", t, emf.Milliseconds).
 					Log()
 
-=======
-			for t := 1; t <= metricPerMinute/2; t++ {
-				client.Count(fmt.Sprint("counter_", t), int64(t), metricDimension, 1.0)
-				client.Gauge(fmt.Sprint("gauge_", t), float64(t), metricDimension, 1.0)
->>>>>>> c3db8c27
 			}
 		case <-endTimeout:
 			return nil
