--- conflicted
+++ resolved
@@ -12,10 +12,7 @@
 	"github.com/aws/aws-sdk-go-v2/aws"
 	"github.com/aws/aws-sdk-go-v2/service/cloudwatchlogs"
 	"github.com/aws/aws-sdk-go-v2/service/cloudwatchlogs/types"
-<<<<<<< HEAD
-=======
 	"github.com/qri-io/jsonschema"
->>>>>>> df2bd939
 )
 
 // catch ResourceNotFoundException when deleting the log group and log stream, as these
@@ -31,7 +28,6 @@
 
 // DeleteLogStream cleans up log stream by name
 func DeleteLogStream(logGroupName, logStreamName string) {
-
 	_, err := CwlClient.DeleteLogStream(ctx, &cloudwatchlogs.DeleteLogStreamInput{
 		LogGroupName:  aws.String(logGroupName),
 		LogStreamName: aws.String(logStreamName),
@@ -43,10 +39,6 @@
 
 // DeleteLogGroup cleans up log group by name
 func DeleteLogGroup(logGroupName string) {
-	// catch ResourceNotFoundException when deleting the log group and log stream, as these
-	// are not useful exceptions to log errors on during cleanup
-	var rnf *types.ResourceNotFoundException
-
 	_, err := CwlClient.DeleteLogGroup(ctx, &cloudwatchlogs.DeleteLogGroupInput{
 		LogGroupName: aws.String(logGroupName),
 	})
@@ -59,7 +51,6 @@
 // arbitrary validator function on the found logs.
 func ValidateLogs(logGroup, logStream string, since, until *time.Time, validator func(logs []string) bool) (bool, error) {
 	log.Printf("Checking %s/%s\n", logGroup, logStream)
-<<<<<<< HEAD
 
 	foundLogs, err := getLogsSince(logGroup, logStream, since, until)
 	if err != nil {
@@ -69,17 +60,6 @@
 	return validator(foundLogs), nil
 }
 
-=======
-
-	foundLogs, err := getLogsSince(logGroup, logStream, since, until)
-	if err != nil {
-		return false, err
-	}
-
-	return validator(foundLogs), nil
-}
-
->>>>>>> df2bd939
 // getLogsSince makes GetLogEvents API calls, paginates through the results for the given time frame, and returns
 // the raw log strings
 func getLogsSince(logGroup, logStream string, since, until *time.Time) ([]string, error) {
@@ -94,25 +74,12 @@
 		StartFromHead: aws.Bool(true), // read from the beginning
 	}
 
-<<<<<<< HEAD
-	var sinceMs int64
-	if since != nil {
-		sinceMs = since.UnixNano() / 1e6 // convert to millisecond timestamp
-		params.StartTime = aws.Int64(sinceMs)
-	}
-
-	var untilMs int64
-	if until != nil {
-		untilMs = until.UnixNano() / 1e6
-		params.EndTime = aws.Int64(untilMs)
-=======
 	if since != nil {
 		params.StartTime = aws.Int64(since.UnixMilli())
 	}
 
 	if until != nil {
 		params.EndTime = aws.Int64(until.UnixMilli())
->>>>>>> df2bd939
 	}
 
 	var nextToken *string
@@ -129,7 +96,7 @@
 		if err != nil {
 			if errors.As(err, &rnf) && attempts <= StandardRetries {
 				// The log group/stream hasn't been created yet, so wait and retry
-				time.Sleep(time.Minute)
+				time.Sleep(30 * time.Second)
 				continue
 			}
 
@@ -163,11 +130,6 @@
 	if err != nil {
 		log.Println("error occurred while calling DescribeLogGroups", err)
 		return false
-<<<<<<< HEAD
-	}
-
-	return len(describeLogGroupOutput.LogGroups) > 0
-=======
 	}
 
 	return len(describeLogGroupOutput.LogGroups) > 0
@@ -184,5 +146,4 @@
 	}
 
 	return logValidator(logEntry)
->>>>>>> df2bd939
 }