--- conflicted
+++ resolved
@@ -4,6 +4,7 @@
 package awsservice
 
 import (
+	"context"
 	"errors"
 	"github.com/qri-io/jsonschema"
 	"log"
@@ -18,63 +19,6 @@
 // are not useful exceptions to log errors on during cleanup
 var rnf *types.ResourceNotFoundException
 
-<<<<<<< HEAD
-=======
-// ValidateLogs takes a log group and log stream, and fetches the log events via the GetLogEvents
-// API for all the logs since a given timestamp, and checks if the number of log events matches
-// the expected value.
-func ValidateLogs(t *testing.T, logGroup, logStream string, numExpectedLogs int, since time.Time) {
-	log.Printf("Checking %s/%s since %s for %d expected logs", logGroup, logStream, since.UTC().Format(time.RFC3339), numExpectedLogs)
-
-	sinceMs := since.UnixNano() / 1e6 // convert to millisecond timestamp
-
-	// https://docs.aws.amazon.com/AmazonCloudWatchLogs/latest/APIReference/API_GetLogEvents.html
-	// GetLogEvents can return an empty result while still having more log events on a subsequent page,
-	// so rather than expecting all the events to show up in one GetLogEvents API call, we need to paginate.
-	params := &cloudwatchlogs.GetLogEventsInput{
-		LogGroupName:  aws.String(logGroup),
-		LogStreamName: aws.String(logStream),
-		StartTime:     aws.Int64(sinceMs),
-	}
-
-	numLogsFound := 0
-	attempts := 0
-	var nextToken *string
-
-	for {
-		if nextToken != nil {
-			params.NextToken = nextToken
-		}
-		output, err := CwlClient.GetLogEvents(ctx, params)
-
-		attempts += 1
-
-		if err != nil {
-			if errors.As(err, &rnf) && attempts <= StandardRetries {
-				// The log group/stream hasn't been created yet, so wait and retry
-				time.Sleep(time.Minute)
-				continue
-			}
-
-			// if the error is not a ResourceNotFoundException, we should fail here.
-			t.Fatalf("Error occurred while getting log events: %v", err.Error())
-		}
-
-		if nextToken != nil && output.NextForwardToken != nil && *output.NextForwardToken == *nextToken {
-			// From the docs: If you have reached the end of the stream, it returns the same token you passed in.
-			log.Printf("Done paginating log events for %s/%s and found %d logs", logGroup, logStream, numLogsFound)
-			break
-		}
-
-		nextToken = output.NextForwardToken
-		numLogsFound += len(output.Events)
-	}
-
-	// using assert.Len() prints out the whole splice of log events which bloats the test log
-	assert.Equal(t, numExpectedLogs, numLogsFound)
-}
-
->>>>>>> 2c859b71
 // DeleteLogGroupAndStream cleans up a log group and stream by name. This gracefully handles
 // ResourceNotFoundException errors from calling the APIs
 func DeleteLogGroupAndStream(logGroupName, logStreamName string) {
@@ -108,7 +52,6 @@
 	}
 }
 
-<<<<<<< HEAD
 // ValidateLogs queries a given LogGroup/LogStream combination given the start and end times, and executes an
 // arbitrary validator function on the found logs.
 func ValidateLogs(logGroup, logStream string, since, until *time.Time, validator func(logs []string) bool) (bool, error) {
@@ -118,14 +61,6 @@
 	if err != nil {
 		return false, err
 	}
-=======
-// ValidateLogsInOrder takes a log group, log stream, a list of specific log lines and a timestamp.
-// It should query the given log stream for log events, and then confirm that the log lines that are
-// returned match the expected log lines. This also sanitizes the log lines from both the output and
-// the expected lines input to ensure that they don't diverge in JSON representation (" vs ')
-func ValidateLogsInOrder(t *testing.T, logGroup, logStream string, logLines []string, since time.Time) {
-	log.Printf("Checking %s/%s since %s for %d expected logs", logGroup, logStream, since.UTC().Format(time.RFC3339), len(logLines))
->>>>>>> 2c859b71
 
 	return validator(foundLogs), nil
 }
@@ -134,11 +69,6 @@
 // the raw log strings
 func getLogsSince(logGroup, logStream string, since, until *time.Time) ([]string, error) {
 	foundLogs := make([]string, 0)
-
-	cwlClient, clientContext, err := getCloudWatchLogsClient()
-	if err != nil {
-		return foundLogs, err
-	}
 
 	// https://docs.aws.amazon.com/AmazonCloudWatchLogs/latest/APIReference/API_GetLogEvents.html
 	// GetLogEvents can return an empty result while still having more log events on a subsequent page,
@@ -149,7 +79,6 @@
 		StartFromHead: aws.Bool(true), // read from the beginning
 	}
 
-<<<<<<< HEAD
 	var sinceMs int64
 	if since != nil {
 		sinceMs = since.UnixNano() / 1e6 // convert to millisecond timestamp
@@ -162,10 +91,6 @@
 		params.EndTime = aws.Int64(untilMs)
 	}
 
-	var output *cloudwatchlogs.GetLogEventsOutput
-=======
-	foundLogs := make([]string, 0)
->>>>>>> 2c859b71
 	var nextToken *string
 	attempts := 0
 
@@ -203,19 +128,8 @@
 	return foundLogs, nil
 }
 
-<<<<<<< HEAD
 // IsLogGroupExists confirms whether the logGroupName exists or not
 func IsLogGroupExists(logGroupName string) bool {
-	cwlClient, clientContext, err := getCloudWatchLogsClient()
-	if err != nil {
-		log.Println("error occurred while creating CWL client", err)
-		return false
-	}
-=======
-// isLogGroupExists confirms whether the logGroupName exists or not
-func IsLogGroupExists(t *testing.T, logGroupName string) bool {
->>>>>>> 2c859b71
-
 	describeLogGroupInput := cloudwatchlogs.DescribeLogGroupsInput{
 		LogGroupNamePrefix: aws.String(logGroupName),
 	}
@@ -227,22 +141,7 @@
 		return false
 	}
 
-<<<<<<< HEAD
 	return len(describeLogGroupOutput.LogGroups) > 0
-}
-
-// getCloudWatchLogsClient returns a singleton SDK client for interfacing with CloudWatch Logs
-func getCloudWatchLogsClient() (*cloudwatchlogs.Client, *context.Context, error) {
-	if cwl == nil {
-		ctx = context.Background()
-		c, err := config.LoadDefaultConfig(ctx)
-		if err != nil {
-			return nil, nil, err
-		}
-
-		cwl = cloudwatchlogs.NewFromConfig(c)
-	}
-	return cwl, &ctx, nil
 }
 
 func MatchEMFLogWithSchema(logEntry string, s *jsonschema.Schema, logValidator func(string) bool) bool {
@@ -256,7 +155,4 @@
 	}
 
 	return logValidator(logEntry)
-=======
-	return false
->>>>>>> 2c859b71
 }