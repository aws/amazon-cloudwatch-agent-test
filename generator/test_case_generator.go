--- conflicted
+++ resolved
@@ -6,11 +6,7 @@
 import (
 	"encoding/json"
 	"fmt"
-<<<<<<< HEAD
 	"io"
-=======
-	"io/ioutil"
->>>>>>> e5cd4909
 	"log"
 	"os"
 
@@ -18,7 +14,6 @@
 )
 
 type matrixRow struct {
-<<<<<<< HEAD
 	TestDir             string `json:"test_dir"`
 	Os                  string `json:"os"`
 	TestType            string `json:"testType"`
@@ -29,20 +24,7 @@
 	Username            string `json:"username"`
 	InstallAgentCommand string `json:"installAgentCommand"`
 	CaCertPath          string `json:"caCertPath"`
-	DataRate            string `json:"dataRate`
-=======
-	TestDir                 string `json:"test_dir"`
-	Os                      string `json:"os"`
-	TestType                string `json:"testType"`
-	Arc                     string `json:"arc"`
-	InstanceType            string `json:"instanceType"`
-	Ami                     string `json:"ami"`
-	BinaryName              string `json:"binaryName"`
-	Username                string `json:"username"`
-	InstallAgentCommand     string `json:"installAgentCommand"`
-	CaCertPath              string `json:"caCertPath"`
-	PerformanceNumberOfLogs string `json:"performance_number_of_logs"`
->>>>>>> e5cd4909
+	DataRate            string `json:"data_rate"`
 }
 
 // you can't have a const map in golang
