--- conflicted
+++ resolved
@@ -232,11 +232,11 @@
 			targets: map[string]map[string]struct{}{"arc": {"amd64": {}}},
 		},
 		{
-<<<<<<< HEAD
 			testDir: "./test/kueue", terraformDir: "terraform/eks/daemon/kueue",
-=======
+      targets: map[string]map[string]struct{}{"arc": {"amd64": {}}},
+		},
+    {
 			testDir: "./test/entity", terraformDir: "terraform/eks/daemon/entity",
->>>>>>> 533991a4
 			targets: map[string]map[string]struct{}{"arc": {"amd64": {}}},
 		},
 	},
