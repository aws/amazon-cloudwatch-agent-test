// Copyright Amazon.com, Inc. or its affiliates. All Rights Reserved.
// SPDX-License-Identifier: MIT

package main

import (
	"encoding/json"
	"fmt"
	"io"
	"log"
	"os"

	"github.com/mitchellh/mapstructure"
)

type matrixRow struct {
	TestDir             string `json:"test_dir"`
	Os                  string `json:"os"`
	Family              string `json:"family"`
	TestType            string `json:"testType"`
	Arc                 string `json:"arc"`
	InstanceType        string `json:"instanceType"`
	Ami                 string `json:"ami"`
	BinaryName          string `json:"binaryName"`
	Username            string `json:"username"`
	InstallAgentCommand string `json:"installAgentCommand"`
	CaCertPath          string `json:"caCertPath"`
	ValuesPerMinute     int    `json:"values_per_minute"` // Number of metrics to be sent or number of log lines to write
}

// you can't have a const map in golang
var testTypeToTestDirMap = map[string][]string{
	"ec2_gpu": {
		"./test/nvidia_gpu",
	},
	"ec2_linux": {
		"./test/ca_bundle",
		"./test/cloudwatchlogs",
		"./test/metrics_number_dimension",
		"./test/metric_value_benchmark",
		"./test/run_as_user",
		"./test/collection_interval",
		"./test/metric_dimension",
	},
	/*
		You can only place 1 mac instance on a dedicate host a single time.
		Therefore, limit down the scope for testing in Mac since EC2 can be done with Linux
		and Mac under the hood share similar plugins with Linux
	*/
	"ec2_mac": {
<<<<<<< HEAD
		"../../test/feature/mac",
=======
		"../../../test/feature/mac",
>>>>>>> 36404cd5
	},
	"ec2_performance": {
		"../../test/performance/logs",
		"../../test/performance/statsd",
	},
	"ec2_stress": {
		"../../test/stress/logs",
		"../../test/stress/statsd",
	},
	"ecs_fargate": {
		"./test/ecs/ecs_metadata",
	},
	"ecs_ec2_daemon": {
		"./test/metric_value_benchmark",
	},
}

func main() {
	for testType, testDir := range testTypeToTestDirMap {
		testMatrix := genMatrix(testType, testDir)
		writeTestMatrixFile(testType, testMatrix)
	}
}

func genMatrix(testType string, testDirList []string) []matrixRow {
	openTestMatrix, err := os.Open(fmt.Sprintf("generator/resources/%v_test_matrix.json", testType))

	if err != nil {
		log.Panicf("can't read file %v_test_matrix.json err %v", testType, err)
	}

	defer openTestMatrix.Close()

	byteValueTestMatrix, _ := io.ReadAll(openTestMatrix)

	var testMatrix []map[string]interface{}
	err = json.Unmarshal(byteValueTestMatrix, &testMatrix)
	if err != nil {
		log.Panicf("can't unmarshall file %v_test_matrix.json err %v", testType, err)
	}

	testMatrixComplete := make([]matrixRow, 0, len(testMatrix))
	for _, test := range testMatrix {
		for _, testDirectory := range testDirList {
			row := matrixRow{TestDir: testDirectory, TestType: testType}
			err = mapstructure.Decode(test, &row)
			if err != nil {
				log.Panicf("can't decode map test %v to metric line struct with error %v", testDirectory, err)
			}
			testMatrixComplete = append(testMatrixComplete, row)
		}
	}
	return testMatrixComplete
}
func writeTestMatrixFile(testType string, testMatrix []matrixRow) {
	bytes, err := json.MarshalIndent(testMatrix, "", " ")
	if err != nil {
		log.Panicf("Can't marshal json for target os %v, err %v", testType, err)
	}
	err = os.WriteFile(fmt.Sprintf("generator/resources/%v_complete_test_matrix.json", testType), bytes, os.ModePerm)
	if err != nil {
		log.Panicf("Can't write json to file for target os %v, err %v", testType, err)
	}
}<|MERGE_RESOLUTION|>--- conflicted
+++ resolved
@@ -48,11 +48,7 @@
 		and Mac under the hood share similar plugins with Linux
 	*/
 	"ec2_mac": {
-<<<<<<< HEAD
-		"../../test/feature/mac",
-=======
 		"../../../test/feature/mac",
->>>>>>> 36404cd5
 	},
 	"ec2_performance": {
 		"../../test/performance/logs",
