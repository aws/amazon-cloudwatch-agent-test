// Copyright Amazon.com, Inc. or its affiliates. All Rights Reserved.
// SPDX-License-Identifier: MIT

package main

import (
	"encoding/json"
	"fmt"
	"io"
	"log"
	"os"

	"github.com/mitchellh/mapstructure"
)

type matrixRow struct {
	TestDir             string `json:"test_dir"`
	Os                  string `json:"os"`
	Family              string `json:"family"`
	TestType            string `json:"testType"`
	Arc                 string `json:"arc"`
	InstanceType        string `json:"instanceType"`
	Ami                 string `json:"ami"`
	BinaryName          string `json:"binaryName"`
	Username            string `json:"username"`
	InstallAgentCommand string `json:"installAgentCommand"`
	CaCertPath          string `json:"caCertPath"`
	ValuesPerMinute     int    `json:"values_per_minute"` // Number of metrics to be sent or number of log lines to write
}

// you can't have a const map in golang
var testTypeToTestDirMap = map[string][]string{
	"ec2_gpu": {
		"./test/nvidia_gpu",
	},
	"ec2_linux": {
		"./test/ca_bundle",
		"./test/cloudwatchlogs",
		"./test/metrics_number_dimension",
		"./test/metric_value_benchmark",
		"./test/run_as_user",
		"./test/collection_interval",
		"./test/metric_dimension",
	},
	/*
		You can only place 1 mac instance on a dedicate host a single time.
		Therefore, limit down the scope for testing in Mac since EC2 can be done with Linux
		and Mac under the hood share similar plugins with Linux
	*/
	"ec2_mac": {
		"../../../test/feature/mac",
	},
	"ec2_windows": {
		"../../../test/feature/win",
	},
	"ec2_performance": {
		"../../test/performance/logs",
		"../../test/performance/statsd",
		"../../test/performance/collectd",
	},
	"ec2_stress": {
		"../../test/stress/logs",
		"../../test/stress/statsd",
<<<<<<< HEAD
		"../../test/stress/host",
=======
		"../../test/stress/collectd",
>>>>>>> d4d6588d
	},
	"ecs_fargate": {
		"./test/ecs/ecs_metadata",
	},
	"ecs_ec2_daemon": {
		"./test/metric_value_benchmark",
	},
}

func main() {
	for testType, testDir := range testTypeToTestDirMap {
		testMatrix := genMatrix(testType, testDir)
		writeTestMatrixFile(testType, testMatrix)
	}
}

func genMatrix(testType string, testDirList []string) []matrixRow {
	openTestMatrix, err := os.Open(fmt.Sprintf("generator/resources/%v_test_matrix.json", testType))

	if err != nil {
		log.Panicf("can't read file %v_test_matrix.json err %v", testType, err)
	}

	defer openTestMatrix.Close()

	byteValueTestMatrix, _ := io.ReadAll(openTestMatrix)

	var testMatrix []map[string]interface{}
	err = json.Unmarshal(byteValueTestMatrix, &testMatrix)
	if err != nil {
		log.Panicf("can't unmarshall file %v_test_matrix.json err %v", testType, err)
	}

	testMatrixComplete := make([]matrixRow, 0, len(testMatrix))
	for _, test := range testMatrix {
		for _, testDirectory := range testDirList {
			row := matrixRow{TestDir: testDirectory, TestType: testType}
			err = mapstructure.Decode(test, &row)
			if err != nil {
				log.Panicf("can't decode map test %v to metric line struct with error %v", testDirectory, err)
			}
			testMatrixComplete = append(testMatrixComplete, row)
		}
	}
	return testMatrixComplete
}
func writeTestMatrixFile(testType string, testMatrix []matrixRow) {
	bytes, err := json.MarshalIndent(testMatrix, "", " ")
	if err != nil {
		log.Panicf("Can't marshal json for target os %v, err %v", testType, err)
	}
	err = os.WriteFile(fmt.Sprintf("generator/resources/%v_complete_test_matrix.json", testType), bytes, os.ModePerm)
	if err != nil {
		log.Panicf("Can't write json to file for target os %v, err %v", testType, err)
	}
}<|MERGE_RESOLUTION|>--- conflicted
+++ resolved
@@ -55,17 +55,15 @@
 	},
 	"ec2_performance": {
 		"../../test/performance/logs",
+		"../../test/performance/host",
 		"../../test/performance/statsd",
 		"../../test/performance/collectd",
 	},
 	"ec2_stress": {
 		"../../test/stress/logs",
+		"../../test/stress/host",
 		"../../test/stress/statsd",
-<<<<<<< HEAD
-		"../../test/stress/host",
-=======
 		"../../test/stress/collectd",
->>>>>>> d4d6588d
 	},
 	"ecs_fargate": {
 		"./test/ecs/ecs_metadata",
