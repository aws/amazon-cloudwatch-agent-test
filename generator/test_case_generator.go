// Copyright Amazon.com, Inc. or its affiliates. All Rights Reserved.
// SPDX-License-Identifier: MIT

package main

import (
	"encoding/json"
	"flag"
	"fmt"
	"io"
	"log"
	"os"
	"strings"

	"github.com/mitchellh/mapstructure"
	"golang.org/x/exp/slices"
)

type matrixRow struct {
	TestName            string `json:"testName"`
	TestDir             string `json:"test_dir"`
	Os                  string `json:"os"`
	Family              string `json:"family"`
	TestType            string `json:"testType"`
	Arc                 string `json:"arc"`
	InstanceType        string `json:"instanceType"`
	Ami                 string `json:"ami"`
	BinaryName          string `json:"binaryName"`
	Username            string `json:"username"`
	InstallAgentCommand string `json:"installAgentCommand"`
	AgentStartCommand   string `json:"agentStartCommand"`
	CaCertPath          string `json:"caCertPath"`
	ValuesPerMinute     int    `json:"values_per_minute"` // Number of metrics to be sent or number of log lines to write
	K8sVersion          string `json:"k8sVersion"`
	Nodes               int    `json:"nodes"`
	DeploymentStrategy  string `json:"deploymentStrategy"`
	TerraformDir        string `json:"terraform_dir"`
	UseSSM              bool   `json:"useSSM"`
	ExcludedTests       string `json:"excludedTests"`
	MetadataEnabled     string `json:"metadataEnabled"`
	MaxAttempts         int    `json:"max_attempts"`
<<<<<<< HEAD
	SampleAppPath       string `json:"sample_app_path"`
=======
	SELinuxBranch       string `json:"selinux_branch"`
>>>>>>> 92cc0749
}

type testConfig struct {
	// this gives more flexibility to define terraform dir when there should be a different set of terraform files
	// e.g. statsd can have a multiple terraform module sets for difference test scenarios (ecs, eks or ec2)
	testDir       string
	terraformDir  string
	instanceType  string
	runMockServer bool
	selinuxBranch string
	// define target matrix field as set(s)
	// empty map means a testConfig will be created with a test entry for each entry from *_test_matrix.json
	targets map[string]map[string]struct{}
	// maxAttempts limits the number of times a test will be run.
	maxAttempts   int
	sampleAppPath string
}

const (
	testTypeKeyEc2Linux   = "ec2_linux"
	testTypeKeyEc2SELinux = "ec2_selinux"
)

// you can't have a const map in golang
var testTypeToTestConfig = map[string][]testConfig{
	"ec2_gpu": {
		{testDir: "./test/nvidia_gpu"},
	},
	testTypeKeyEc2Linux: {
		{testDir: "./test/ca_bundle"},
		{testDir: "./test/cloudwatchlogs"},
		{
			testDir: "./test/metrics_number_dimension",
			targets: map[string]map[string]struct{}{"os": {"al2": {}}},
		},
		{
			testDir:     "./test/emf_concurrent",
			targets:     map[string]map[string]struct{}{"os": {"al2": {}}},
			maxAttempts: 1,
		},
		{testDir: "./test/metric_value_benchmark"},
		{testDir: "./test/run_as_user"},
		{testDir: "./test/collection_interval"},
		{testDir: "./test/metric_dimension"},
		{testDir: "./test/restart"},
		{testDir: "./test/xray"},
		{testDir: "./test/otlp"},
		{
			testDir: "./test/acceptance",
			targets: map[string]map[string]struct{}{"os": {"ubuntu-20.04": {}}},
		},
		// skipping FIPS test as the test cannot be verified
		// neither ssh nor SSM works after a reboot once FIPS is enabled
		//{
		//	testDir: "./test/fips",
		//	targets: map[string]map[string]struct{}{"os": {"rhel8": {}}},
		//},
		{
			testDir: "./test/lvm",
			targets: map[string]map[string]struct{}{"os": {"al2": {}}},
		},
		{
			testDir: "./test/proxy",
			targets: map[string]map[string]struct{}{"os": {"al2": {}}},
		},
		{
			testDir: "./test/ssl_cert",
			targets: map[string]map[string]struct{}{"os": {"al2": {}}},
		},
		{
			testDir:      "./test/userdata",
			terraformDir: "terraform/ec2/userdata",
			targets:      map[string]map[string]struct{}{"os": {"ol9": {}}},
		},
		{
			testDir:      "./test/credentials_file",
			terraformDir: "terraform/ec2/creds",
			targets:      map[string]map[string]struct{}{"os": {"al2": {}}},
		},
		{
			testDir: "./test/amp",
			targets: map[string]map[string]struct{}{"os": {"al2": {}}, "arc": {"amd64": {}}},
		},
		{
			testDir: "./test/agent_otel_merging",
			targets: map[string]map[string]struct{}{"os": {"al2": {}}, "arc": {"amd64": {}}},
		},
		{
			testDir:      "./test/assume_role",
			terraformDir: "terraform/ec2/assume_role",
			targets:      map[string]map[string]struct{}{"os": {"al2": {}}},
		},
	},
	testTypeKeyEc2SELinux: {
		{testDir: "./test/ca_bundle"},
		{testDir: "./test/cloudwatchlogs"},
		{
			testDir: "./test/metrics_number_dimension",
			targets: map[string]map[string]struct{}{"os": {"al2": {}}},
		},
		{
			testDir:     "./test/emf_concurrent",
			targets:     map[string]map[string]struct{}{"os": {"al2": {}}},
			maxAttempts: 1,
		},
		{testDir: "./test/metric_value_benchmark"},
		{testDir: "./test/run_as_user"},
		{testDir: "./test/collection_interval"},
		{testDir: "./test/metric_dimension"},
		{testDir: "./test/restart"},
		{testDir: "./test/xray"},
		{testDir: "./test/selinux_negative_test"},
		{testDir: "./test/otlp"},
		{
			testDir: "./test/lvm",
			targets: map[string]map[string]struct{}{"os": {"al2": {}}},
		},
		{
			testDir: "./test/proxy",
			targets: map[string]map[string]struct{}{"os": {"al2": {}}},
		},
		{
			testDir: "./test/ssl_cert",
			targets: map[string]map[string]struct{}{"os": {"al2": {}}},
		},
		{
			testDir:      "./test/credentials_file",
			terraformDir: "terraform/ec2/creds",
			targets:      map[string]map[string]struct{}{"os": {"al2": {}}},
		},
		{
			testDir: "./test/amp",
			targets: map[string]map[string]struct{}{"os": {"al2": {}}, "arc": {"amd64": {}}},
		},
		{
			testDir: "./test/agent_otel_merging",
			targets: map[string]map[string]struct{}{"os": {"al2": {}}, "arc": {"amd64": {}}},
		},
		{
			testDir:      "./test/assume_role",
			terraformDir: "terraform/ec2/assume_role",
			targets:      map[string]map[string]struct{}{"os": {"al2": {}}},
		},
	},
	/*
		You can only place 1 mac instance on a dedicate host a single time.
		Therefore, limit down the scope for testing in Mac since EC2 can be done with Linux
		and Mac under the hood share similar plugins with Linux
	*/
	"ec2_mac": {
		{testDir: "../../../test/feature/mac"},
	},
	"ec2_windows": {
		{testDir: "../../../test/feature/windows"},
		{testDir: "../../../test/restart"},
		{testDir: "../../../test/acceptance"},
		{testDir: "../../../test/feature/windows/event_logs"},
		{
			testDir: "../../../test/feature/windows/custom_start/userdata",
			targets: map[string]map[string]struct{}{"os": {"win-2019": {}}},
		},
		{
			testDir: "../../../test/feature/windows/custom_start/ssm_start",
			targets: map[string]map[string]struct{}{"os": {"win-2019": {}}},
		},
		// assume role test doesn't add much value, and it already being tested with linux
		//{testDir: "../../../test/assume_role"},
	},
	"ec2_performance": {
		{testDir: "../../test/performance/emf"},
		{testDir: "../../test/performance/logs"},
		{testDir: "../../test/performance/system"},
		{testDir: "../../test/performance/statsd"},
		{testDir: "../../test/performance/collectd"},
		{testDir: "../../test/performance/trace/xray", runMockServer: true},
	},
	"ec2_windows_performance": {
		{testDir: "../../test/performance/windows/logs"},
		{testDir: "../../test/performance/windows/system"},
	},
	"ec2_stress": {
		{testDir: "../../test/stress/emf"},
		{testDir: "../../test/stress/logs"},
		{testDir: "../../test/stress/system"},
		{testDir: "../../test/stress/statsd"},
		{testDir: "../../test/stress/collectd"},
	},
	"ec2_windows_stress": {
		{testDir: "../../test/stress/windows/logs"},
		{testDir: "../../test/stress/windows/system"},
	},
	"ecs_fargate": {
		{testDir: "./test/ecs/ecs_metadata"},
	},
	"ecs_ec2_daemon": {
		{
			testDir: "./test/metric_value_benchmark",
			targets: map[string]map[string]struct{}{"metadataEnabled": {"enabled": {}}},
		},
		{
			testDir: "./test/statsd",
			targets: map[string]map[string]struct{}{"metadataEnabled": {"enabled": {}}},
		},
		{
			testDir: "./test/emf",
			targets: map[string]map[string]struct{}{"metadataEnabled": {"disabled": {}}},
		},
		{
			testDir: "./test/emf",
			targets: map[string]map[string]struct{}{"metadataEnabled": {"enabled": {}}},
		},
	},
	"eks_addon": {
		{
			testDir:      "../../../../test/gpu",
			terraformDir: "terraform/eks/addon/gpu",
		},
	},
	"eks_daemon": {
		{
			testDir:      "./test/metric_value_benchmark",
			targets:      map[string]map[string]struct{}{"arc": {"amd64": {}}},
			instanceType: "g4dn.xlarge",
		},
		{
			testDir:      "./test/metric_value_benchmark",
			terraformDir: "terraform/eks/daemon/windows/2019",
			targets:      map[string]map[string]struct{}{"arc": {"amd64": {}}},
		},
		{
			testDir:      "./test/metric_value_benchmark",
			terraformDir: "terraform/eks/daemon/windows/2022",
			targets:      map[string]map[string]struct{}{"arc": {"amd64": {}}},
		},
		{
			testDir: "./test/statsd", terraformDir: "terraform/eks/daemon/statsd",
			targets: map[string]map[string]struct{}{"arc": {"amd64": {}}},
		},
		{
			testDir: "./test/emf", terraformDir: "terraform/eks/daemon/emf",
			targets: map[string]map[string]struct{}{"arc": {"amd64": {}}},
		},
		{
			testDir: "./test/fluent", terraformDir: "terraform/eks/daemon/fluent/d",
			targets: map[string]map[string]struct{}{"arc": {"amd64": {}}},
		},
		{testDir: "./test/fluent", terraformDir: "terraform/eks/daemon/fluent/bit"},
		{testDir: "./test/fluent", terraformDir: "terraform/eks/daemon/fluent/windows/2022"},
		{
			testDir: "./test/gpu", terraformDir: "terraform/eks/daemon/gpu",
			targets: map[string]map[string]struct{}{"arc": {"amd64": {}}},
		},
		{
			testDir: "./test/awsneuron", terraformDir: "terraform/eks/daemon/awsneuron",
			targets: map[string]map[string]struct{}{"arc": {"amd64": {}}},
		},
		{
			testDir: "./test/entity", terraformDir: "terraform/eks/daemon/entity",
			targets: map[string]map[string]struct{}{"arc": {"amd64": {}}},
		},
		{
			testDir: "./test/efa", terraformDir: "terraform/eks/daemon/efa",
			targets: map[string]map[string]struct{}{"arc": {"amd64": {}}},
		},
		{
			testDir: "./test/metric_value_benchmark", terraformDir: "terraform/eks/daemon/credentials/pod_identity",
			targets: map[string]map[string]struct{}{"arc": {"amd64": {}}},
		},
	},
	"eks_deployment": {
		{testDir: "./test/metric_value_benchmark"},
	},
}

var testTypeToTestConfigE2E = map[string][]testConfig{
	"eks_e2e_jmx": {
		{testDir: "../../../test/e2e/jmx"},
	},
	"rosa_e2e_cluster": {
		//{testDir: "../../../test/e2e/jmx"},
		{testDir: "test/e2e/container_insights"},
		{testDir: "test/e2e/security",
			sampleAppPath: "resources/shell.yaml"},
		{testDir: "test/e2e/application_signals",
			sampleAppPath: "resources/appsignals_sample_app.yaml",
		},
	},
}

type partition struct {
	configName string
	tests      []string
	ami        []string
}

var partitionTests = map[string]partition{
	"commercial": {
		configName: "",
		tests:      []string{},
		ami:        []string{},
	},
	"itar": {
		configName: "_itar",
		tests:      []string{testTypeKeyEc2Linux},
		ami:        []string{"cloudwatch-agent-integration-test-aarch64-al2023*"},
	},
	"china": {configName: "_china",
		tests: []string{testTypeKeyEc2Linux},
		ami:   []string{"cloudwatch-agent-integration-test-aarch64-al2023*"},
	},
}

func copyAllEC2LinuxTestForOnpremTesting() {
	/* Some tests need to be fixed in order to run in both environment, so for now for PoC, run one that works.
	   testTypeToTestConfig["ec2_linux_onprem"] = testTypeToTestConfig[testTypeKeyEc2Linux]
	*/
	testTypeToTestConfig["ec2_linux_onprem"] = []testConfig{
		{
			testDir: "./test/lvm",
			targets: map[string]map[string]struct{}{"os": {"al2": {}}},
		},
	}
}

func main() {
	useE2E := flag.Bool("e2e", false, "Use e2e test matrix generation")
	flag.Parse()

	configMap := testTypeToTestConfig
	if !*useE2E {
		copyAllEC2LinuxTestForOnpremTesting()
	} else {
		configMap = testTypeToTestConfigE2E
	}

	for testType, testConfigs := range configMap {
		for _, partition := range partitionTests {
			if len(partition.tests) != 0 && !slices.Contains(partition.tests, testType) {
				continue
			}
			testMatrix := genMatrix(testType, testConfigs, partition.ami)
			writeTestMatrixFile(testType+partition.configName, testMatrix)
		}
	}
}
func generateTestName(test_directory string) string {
	parts := strings.Split(test_directory, "/")
<<<<<<< HEAD

	// Remove empty parts caused by leading `../`
	var cleaned []string
	for _, part := range parts {
		if part != "" && part != "." && part != ".." {
			cleaned = append(cleaned, part)
		}
	}

=======

	// Remove empty parts caused by leading `../`
	var cleaned []string
	for _, part := range parts {
		if part != "" && part != "." && part != ".." {
			cleaned = append(cleaned, part)
		}
	}

>>>>>>> 92cc0749
	// Reorder: move the first element to the end
	if len(cleaned) > 1 {
		cleaned = append(cleaned[1:], cleaned[0])
	}

	return strings.Join(cleaned, "-")
}
func genMatrix(testType string, testConfigs []testConfig, ami []string) []matrixRow {
	openTestMatrix, err := os.Open(fmt.Sprintf("generator/resources/%v_test_matrix.json", testType))

	if err != nil {
		log.Panicf("can't read file %v_test_matrix.json err %v", testType, err)
	}

	defer openTestMatrix.Close()

	byteValueTestMatrix, _ := io.ReadAll(openTestMatrix)

	var testMatrix []map[string]interface{}
	err = json.Unmarshal(byteValueTestMatrix, &testMatrix)
	if err != nil {
		log.Panicf("can't unmarshall file %v_test_matrix.json err %v", testType, err)
	}

	testMatrixComplete := make([]matrixRow, 0, len(testMatrix))
	for _, test := range testMatrix {
		for _, testConfig := range testConfigs {
			//This is to have selinux negative test
			if testConfig.selinuxBranch == "" {
				testConfig.selinuxBranch = "main"
			}

			row := matrixRow{
<<<<<<< HEAD
				TestName:     generateTestName(testConfig.testDir),
				TestDir:      testConfig.testDir,
				TestType:     testType,
				TerraformDir: testConfig.terraformDir,
				MaxAttempts:  testConfig.maxAttempts,
=======
				TestName:      generateTestName(testConfig.testDir),
				SELinuxBranch: testConfig.selinuxBranch,
				TestDir:       testConfig.testDir,
				TestType:      testType,
				TerraformDir:  testConfig.terraformDir,
				MaxAttempts:   testConfig.maxAttempts,
>>>>>>> 92cc0749
			}
			err = mapstructure.Decode(test, &row)
			if err != nil {
				log.Panicf("can't decode map test %v to metric line struct with error %v", testConfig, err)
			}
			if row.Os != "" {
				row.TestName = row.Os + ":" + row.TestName
			}
			if row.TestType != "" && row.Os == "" {
				row.TestName = row.TestType + ":" + row.TestName
			}
			if testConfig.instanceType != "" {
				row.InstanceType = testConfig.instanceType
			}

			if len(ami) != 0 && !slices.Contains(ami, row.Ami) {
				continue
			}
			if testConfig.sampleAppPath != "" {
				row.SampleAppPath = testConfig.sampleAppPath
			}
			if testConfig.targets == nil || shouldAddTest(&row, testConfig.targets) {
				testMatrixComplete = append(testMatrixComplete, row)
			}
		}
	}
	return testMatrixComplete
}

// not so robust way to determine a matrix entry should be included to complete test matrix, but it serves the purpose
// struct (matrixRow) field should be added as elif to support more. could use reflection with some tradeoffs
func shouldAddTest(row *matrixRow, targets map[string]map[string]struct{}) bool {
	for key, set := range targets {
		var rowVal string
		if key == "arc" {
			rowVal = row.Arc
		} else if key == "os" {
			rowVal = row.Os
		} else if key == "metadataEnabled" {
			rowVal = row.MetadataEnabled
		}

		if rowVal == "" {
			continue
		}
		_, ok := set[rowVal]
		if !ok {
			return false
		}
	}
	return true
}

func writeTestMatrixFile(testType string, testMatrix []matrixRow) {
	bytes, err := json.MarshalIndent(testMatrix, "", " ")
	if err != nil {
		log.Panicf("Can't marshal json for target os %v, err %v", testType, err)
	}
	err = os.WriteFile(fmt.Sprintf("generator/resources/%v_complete_test_matrix.json", testType), bytes, os.ModePerm)
	if err != nil {
		log.Panicf("Can't write json to file for target os %v, err %v", testType, err)
	}
}<|MERGE_RESOLUTION|>--- conflicted
+++ resolved
@@ -39,11 +39,8 @@
 	ExcludedTests       string `json:"excludedTests"`
 	MetadataEnabled     string `json:"metadataEnabled"`
 	MaxAttempts         int    `json:"max_attempts"`
-<<<<<<< HEAD
+	SELinuxBranch       string `json:"selinux_branch"`
 	SampleAppPath       string `json:"sample_app_path"`
-=======
-	SELinuxBranch       string `json:"selinux_branch"`
->>>>>>> 92cc0749
 }
 
 type testConfig struct {
@@ -391,7 +388,6 @@
 }
 func generateTestName(test_directory string) string {
 	parts := strings.Split(test_directory, "/")
-<<<<<<< HEAD
 
 	// Remove empty parts caused by leading `../`
 	var cleaned []string
@@ -401,17 +397,6 @@
 		}
 	}
 
-=======
-
-	// Remove empty parts caused by leading `../`
-	var cleaned []string
-	for _, part := range parts {
-		if part != "" && part != "." && part != ".." {
-			cleaned = append(cleaned, part)
-		}
-	}
-
->>>>>>> 92cc0749
 	// Reorder: move the first element to the end
 	if len(cleaned) > 1 {
 		cleaned = append(cleaned[1:], cleaned[0])
@@ -445,20 +430,12 @@
 			}
 
 			row := matrixRow{
-<<<<<<< HEAD
-				TestName:     generateTestName(testConfig.testDir),
-				TestDir:      testConfig.testDir,
-				TestType:     testType,
-				TerraformDir: testConfig.terraformDir,
-				MaxAttempts:  testConfig.maxAttempts,
-=======
 				TestName:      generateTestName(testConfig.testDir),
 				SELinuxBranch: testConfig.selinuxBranch,
 				TestDir:       testConfig.testDir,
 				TestType:      testType,
 				TerraformDir:  testConfig.terraformDir,
 				MaxAttempts:   testConfig.maxAttempts,
->>>>>>> 92cc0749
 			}
 			err = mapstructure.Decode(test, &row)
 			if err != nil {
