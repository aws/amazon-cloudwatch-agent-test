--- conflicted
+++ resolved
@@ -43,11 +43,7 @@
 		"./test/metric_dimension",
 	},
 	/*
-<<<<<<< HEAD
-		Uou can only place 1 mac instance on a dedicate host a single time.
-=======
 		You can only place 1 mac instance on a dedicate host a single time.
->>>>>>> 1b1f9241
 		Therefore, limit down the scope for testing in Mac since EC2 can be done with Linux
 		and Mac under the hood share similar plugins with Linux
 	*/
