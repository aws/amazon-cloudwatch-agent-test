// Copyright Amazon.com, Inc. or its affiliates. All Rights Reserved.
// SPDX-License-Identifier: MIT

package main

import (
	"encoding/json"
	"fmt"
	"io"
	"log"
	"os"

	"github.com/mitchellh/mapstructure"
)

type matrixRow struct {
<<<<<<< HEAD
	TestDir             string `json:"test_dir"`
	Os                  string `json:"os"`
	TestType            string `json:"test_type"`
	Arc                 string `json:"arc"`
	InstanceType        string `json:"instanceType"`
	Ami                 string `json:"ami"`
	BinaryName          string `json:"binaryName"`
	Username            string `json:"username"`
	InstallAgentCommand string `json:"installAgentCommand"`
	CaCertPath          string `json:"caCertPath"`
	DataRate            int    `json:"data_rate"`
=======
	TestDir                 string `json:"test_dir"`
	Os                      string `json:"os"`
	Family                  string `json:"family"`
	TestType                string `json:"testType"`
	Arc                     string `json:"arc"`
	InstanceType            string `json:"instanceType"`
	Ami                     string `json:"ami"`
	BinaryName              string `json:"binaryName"`
	Username                string `json:"username"`
	InstallAgentCommand     string `json:"installAgentCommand"`
	CaCertPath              string `json:"caCertPath"`
	PerformanceNumberOfLogs string `json:"performance_number_of_logs"`
>>>>>>> 98337a53
}

// you can't have a const map in golang
var testTypeToTestDirMap = map[string][]string{
	"ec2_gpu": {
		"./test/nvidia_gpu",
	},
	"ec2_linux": {
		"./test/ca_bundle",
		"./test/cloudwatchlogs",
		"./test/metrics_number_dimension",
		"./test/metric_value_benchmark",
		"./test/run_as_user",
		"./test/collection_interval",
		"./test/metric_dimension",
	},
	"ec2_performance": {},
	"ec2_stress": {
		"../../test/statsd_stress",
	},
	"ecs_fargate": {
		"./test/ecs/ecs_metadata",
	},
	"ecs_ec2_daemon": {
		"./test/metric_value_benchmark",
	},
}

func main() {
	for testType, testDir := range testTypeToTestDirMap {
		testMatrix := genMatrix(testType, testDir)
		writeTestMatrixFile(testType, testMatrix)
	}
}

func genMatrix(testType string, testDirList []string) []matrixRow {
	openTestMatrix, err := os.Open(fmt.Sprintf("generator/resources/%v_test_matrix.json", testType))

	if err != nil {
		log.Panicf("can't read file %v_test_matrix.json err %v", testType, err)
	}

	defer openTestMatrix.Close()

	byteValueTestMatrix, _ := io.ReadAll(openTestMatrix)

	var testMatrix []map[string]interface{}
	err = json.Unmarshal(byteValueTestMatrix, &testMatrix)
	if err != nil {
		log.Panicf("can't unmarshall file %v_test_matrix.json err %v", testType, err)
	}

	testMatrixComplete := make([]matrixRow, 0, len(testMatrix))
	for _, test := range testMatrix {
		for _, testDirectory := range testDirList {
			row := matrixRow{TestDir: testDirectory, TestType: testType}
			err = mapstructure.Decode(test, &row)
			if err != nil {
				log.Panicf("can't decode map test %v to metric line struct with error %v", testDirectory, err)
			}
			testMatrixComplete = append(testMatrixComplete, row)
		}
	}
	return testMatrixComplete
}
func writeTestMatrixFile(testType string, testMatrix []matrixRow) {
	bytes, err := json.MarshalIndent(testMatrix, "", " ")
	if err != nil {
		log.Panicf("Can't marshal json for target os %v, err %v", testType, err)
	}
	err = os.WriteFile(fmt.Sprintf("generator/resources/%v_complete_test_matrix.json", testType), bytes, os.ModePerm)
	if err != nil {
		log.Panicf("Can't write json to file for target os %v, err %v", testType, err)
	}
}<|MERGE_RESOLUTION|>--- conflicted
+++ resolved
@@ -14,10 +14,10 @@
 )
 
 type matrixRow struct {
-<<<<<<< HEAD
 	TestDir             string `json:"test_dir"`
 	Os                  string `json:"os"`
-	TestType            string `json:"test_type"`
+	Family              string `json:"family"`
+	TestType            string `json:"testType"`
 	Arc                 string `json:"arc"`
 	InstanceType        string `json:"instanceType"`
 	Ami                 string `json:"ami"`
@@ -25,21 +25,7 @@
 	Username            string `json:"username"`
 	InstallAgentCommand string `json:"installAgentCommand"`
 	CaCertPath          string `json:"caCertPath"`
-	DataRate            int    `json:"data_rate"`
-=======
-	TestDir                 string `json:"test_dir"`
-	Os                      string `json:"os"`
-	Family                  string `json:"family"`
-	TestType                string `json:"testType"`
-	Arc                     string `json:"arc"`
-	InstanceType            string `json:"instanceType"`
-	Ami                     string `json:"ami"`
-	BinaryName              string `json:"binaryName"`
-	Username                string `json:"username"`
-	InstallAgentCommand     string `json:"installAgentCommand"`
-	CaCertPath              string `json:"caCertPath"`
-	PerformanceNumberOfLogs string `json:"performance_number_of_logs"`
->>>>>>> 98337a53
+	ValuesPerMinute     int    `json:"values_per_minute"` // Number of metrics to be sent or number of log lines to write
 }
 
 // you can't have a const map in golang
