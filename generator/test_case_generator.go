// Copyright Amazon.com, Inc. or its affiliates. All Rights Reserved.
// SPDX-License-Identifier: MIT

package main

import (
	"encoding/json"
	"fmt"
	"io"
	"log"
	"os"

	"github.com/mitchellh/mapstructure"
)

type matrixRow struct {
	TestDir             string `json:"test_dir"`
	Os                  string `json:"os"`
	Family              string `json:"family"`
	TestType            string `json:"testType"`
	Arc                 string `json:"arc"`
	InstanceType        string `json:"instanceType"`
	Ami                 string `json:"ami"`
	BinaryName          string `json:"binaryName"`
	Username            string `json:"username"`
	InstallAgentCommand string `json:"installAgentCommand"`
	AgentStartCommand   string `json:"agentStartCommand"`
	CaCertPath          string `json:"caCertPath"`
	ValuesPerMinute     int    `json:"values_per_minute"` // Number of metrics to be sent or number of log lines to write
	K8sVersion          string `json:"k8s_version"`
	TerraformDir        string `json:"terraform_dir"`
	UseSSM              bool   `json:"useSSM"`
	ExcludedTests       string `json:"excludedTests"`
<<<<<<< HEAD
	RunMockServer       bool   `json:"run_mock_server"`
=======
	MetadataEnabled     string `json:"metadataEnabled"`
>>>>>>> 1270e529
}

type testConfig struct {
	// this gives more flexibility to define terraform dir when there should be a different set of terraform files
	// e.g. statsd can have a multiple terraform module sets for difference test scenarios (ecs, eks or ec2)
	testDir       string
	terraformDir  string
	runMockServer bool
	// define target matrix field as set(s)
	// empty map means a testConfig will be created with a test entry for each entry from *_test_matrix.json
	targets map[string]map[string]struct{}
}

const (
	testTypeKeyEc2Linux = "ec2_linux"
)

// you can't have a const map in golang
var testTypeToTestConfig = map[string][]testConfig{
	"ec2_gpu": {
		{testDir: "./test/nvidia_gpu"},
	},
	testTypeKeyEc2Linux: {
		{testDir: "./test/ca_bundle"},
		{testDir: "./test/cloudwatchlogs"},
		{
			testDir: "./test/metrics_number_dimension",
			targets: map[string]map[string]struct{}{"os": {"al2": {}}},
		},
		{testDir: "./test/metric_value_benchmark"},
		{testDir: "./test/run_as_user"},
		{testDir: "./test/collection_interval"},
		{testDir: "./test/metric_dimension"},
		{testDir: "./test/restart"},
		{testDir: "./test/xray"},
		{testDir: "./test/otlp"},
		{
			testDir: "./test/acceptance",
			targets: map[string]map[string]struct{}{"os": {"ubuntu-20.04": {}}},
		},
		// skipping FIPS test as the test cannot be verified
		// neither ssh nor SSM works after a reboot once FIPS is enabled
		//{
		//	testDir: "./test/fips",
		//	targets: map[string]map[string]struct{}{"os": {"rhel8": {}}},
		//},
		{
			testDir: "./test/lvm",
			targets: map[string]map[string]struct{}{"os": {"al2": {}}},
		},
		{
			testDir: "./test/proxy",
			targets: map[string]map[string]struct{}{"os": {"al2": {}}},
		},
		{
			testDir: "./test/ssl_cert",
			targets: map[string]map[string]struct{}{"os": {"al2": {}}},
		},
		{
			testDir:      "./test/userdata",
			terraformDir: "terraform/ec2/userdata",
			targets:      map[string]map[string]struct{}{"os": {"ol9": {}}},
		},
		{
			testDir:      "./test/assume_role",
			terraformDir: "terraform/ec2/creds",
			targets:      map[string]map[string]struct{}{"os": {"al2": {}}},
		},
	},
	/*
		You can only place 1 mac instance on a dedicate host a single time.
		Therefore, limit down the scope for testing in Mac since EC2 can be done with Linux
		and Mac under the hood share similar plugins with Linux
	*/
	"ec2_mac": {
		{testDir: "../../../test/feature/mac"},
	},
	"ec2_windows": {
		{testDir: "../../../test/feature/windows"},
		{testDir: "../../../test/restart"},
		{testDir: "../../../test/acceptance"},
		// assume role test doesn't add much value, and it already being tested with linux
		//{testDir: "../../../test/assume_role"},
	},
	"ec2_performance": {
		{testDir: "../../test/performance/emf"},
		{testDir: "../../test/performance/logs"},
		{testDir: "../../test/performance/system"},
		{testDir: "../../test/performance/statsd"},
		{testDir: "../../test/performance/collectd"},
		{testDir: "../../test/performance/trace/xray",
			runMockServer: true},
	},
	"ec2_windows_performance": {
		{testDir: "../../test/performance/windows/logs"},
		{testDir: "../../test/performance/windows/system"},
	},
	"ec2_stress": {
		{testDir: "../../test/stress/emf"},
		{testDir: "../../test/stress/logs"},
		{testDir: "../../test/stress/system"},
		{testDir: "../../test/stress/statsd"},
		{testDir: "../../test/stress/collectd"},
	},
	"ec2_windows_stress": {
		{testDir: "../../test/stress/windows/logs"},
		{testDir: "../../test/stress/windows/system"},
	},
	"ecs_fargate": {
		{testDir: "./test/ecs/ecs_metadata"},
	},
	"ecs_ec2_daemon": {
		{
			testDir: "./test/metric_value_benchmark",
			targets: map[string]map[string]struct{}{"metadataEnabled": {"enabled": {}}},
		},
		{
			testDir: "./test/statsd",
			targets: map[string]map[string]struct{}{"metadataEnabled": {"enabled": {}}},
		},
		{
			testDir: "./test/emf",
			targets: map[string]map[string]struct{}{"metadataEnabled": {"disabled": {}}},
		},
		{
			testDir: "./test/emf",
			targets: map[string]map[string]struct{}{"metadataEnabled": {"enabled": {}}},
		},
	},
	"eks_daemon": {
		{
			testDir: "./test/metric_value_benchmark",
			targets: map[string]map[string]struct{}{"arc": {"amd64": {}}},
		},
		{
			testDir: "./test/statsd", terraformDir: "terraform/eks/daemon/statsd",
			targets: map[string]map[string]struct{}{"arc": {"amd64": {}}},
		},
		{
			testDir: "./test/emf", terraformDir: "terraform/eks/daemon/emf",
			targets: map[string]map[string]struct{}{"arc": {"amd64": {}}},
		},
		{
			testDir: "./test/fluent", terraformDir: "terraform/eks/daemon/fluent/d",
			targets: map[string]map[string]struct{}{"arc": {"amd64": {}}},
		},
		{testDir: "./test/fluent", terraformDir: "terraform/eks/daemon/fluent/bit"},
	},
	"eks_deployment": {
		{testDir: "./test/metric_value_benchmark"},
	},
}

func copyAllEC2LinuxTestForOnpremTesting() {
	/* Some tests need to be fixed in order to run in both environment, so for now for PoC, run one that works.
	testTypeToTestConfig["ec2_linux_onprem"] = testTypeToTestConfig[testTypeKeyEc2Linux]
	*/
	testTypeToTestConfig["ec2_linux_onprem"] = []testConfig{
		{
			testDir: "./test/lvm",
			targets: map[string]map[string]struct{}{"os": {"al2": {}}},
		},
	}
}

func main() {
	copyAllEC2LinuxTestForOnpremTesting()

	for testType, testConfigs := range testTypeToTestConfig {
		testMatrix := genMatrix(testType, testConfigs)
		writeTestMatrixFile(testType, testMatrix)
	}
}

func genMatrix(testType string, testConfigs []testConfig) []matrixRow {
	openTestMatrix, err := os.Open(fmt.Sprintf("generator/resources/%v_test_matrix.json", testType))

	if err != nil {
		log.Panicf("can't read file %v_test_matrix.json err %v", testType, err)
	}

	defer openTestMatrix.Close()

	byteValueTestMatrix, _ := io.ReadAll(openTestMatrix)

	var testMatrix []map[string]interface{}
	err = json.Unmarshal(byteValueTestMatrix, &testMatrix)
	if err != nil {
		log.Panicf("can't unmarshall file %v_test_matrix.json err %v", testType, err)
	}

	testMatrixComplete := make([]matrixRow, 0, len(testMatrix))
	for _, test := range testMatrix {
		for _, testConfig := range testConfigs {
			log.Printf("Run mock? %s",testConfig.runMockServer)
			row := matrixRow{TestDir: testConfig.testDir, TestType: testType, TerraformDir: testConfig.terraformDir,
				 RunMockServer: testConfig.runMockServer}
			err = mapstructure.Decode(test, &row)
			if err != nil {
				log.Panicf("can't decode map test %v to metric line struct with error %v", testConfig, err)
			}

			if testConfig.targets == nil || shouldAddTest(&row, testConfig.targets) {
				testMatrixComplete = append(testMatrixComplete, row)
			}
		}
	}
	return testMatrixComplete
}

// not so robust way to determine a matrix entry should be included to complete test matrix, but it serves the purpose
// struct (matrixRow) field should be added as elif to support more. could use reflection with some tradeoffs
func shouldAddTest(row *matrixRow, targets map[string]map[string]struct{}) bool {
	for key, set := range targets {
		var rowVal string
		if key == "arc" {
			rowVal = row.Arc
		} else if key == "os" {
			rowVal = row.Os
		} else if key == "metadataEnabled" {
			rowVal = row.MetadataEnabled
		}

		if rowVal == "" {
			continue
		}
		_, ok := set[rowVal]
		if !ok {
			return false
		}
	}
	return true
}

func writeTestMatrixFile(testType string, testMatrix []matrixRow) {
	bytes, err := json.MarshalIndent(testMatrix, "", " ")
	if err != nil {
		log.Panicf("Can't marshal json for target os %v, err %v", testType, err)
	}
	err = os.WriteFile(fmt.Sprintf("generator/resources/%v_complete_test_matrix.json", testType), bytes, os.ModePerm)
	if err != nil {
		log.Panicf("Can't write json to file for target os %v, err %v", testType, err)
	}
}<|MERGE_RESOLUTION|>--- conflicted
+++ resolved
@@ -31,11 +31,8 @@
 	TerraformDir        string `json:"terraform_dir"`
 	UseSSM              bool   `json:"useSSM"`
 	ExcludedTests       string `json:"excludedTests"`
-<<<<<<< HEAD
 	RunMockServer       bool   `json:"run_mock_server"`
-=======
 	MetadataEnabled     string `json:"metadataEnabled"`
->>>>>>> 1270e529
 }
 
 type testConfig struct {
