// Copyright Amazon.com, Inc. or its affiliates. All Rights Reserved.
// SPDX-License-Identifier: MIT

package main

import (
	"encoding/json"
	"fmt"
	"io"
	"log"
	"os"

	"github.com/mitchellh/mapstructure"
)

type matrixRow struct {
	TestDir             string `json:"test_dir"`
	Os                  string `json:"os"`
	Family              string `json:"family"`
	TestType            string `json:"testType"`
	Arc                 string `json:"arc"`
	InstanceType        string `json:"instanceType"`
	Ami                 string `json:"ami"`
	BinaryName          string `json:"binaryName"`
	Username            string `json:"username"`
	InstallAgentCommand string `json:"installAgentCommand"`
	CaCertPath          string `json:"caCertPath"`
	ValuesPerMinute     int    `json:"values_per_minute"` // Number of metrics to be sent or number of log lines to write
	K8sVersion          string `json:"k8s_version"`
	TerraformDir        string `json:"terraform_dir"`
	UseSSM              bool   `json:"useSSM"`
}

type testConfig struct {
	// this gives more flexibility to define terraform dir when there should be a different set of terraform files
	// e.g. statsd can have a multiple terraform module sets for difference test scenarios (ecs, eks or ec2)
	testDir      string
	terraformDir string
	// define target matrix field as set(s)
	// empty map means a testConfig will be created with a test entry for each entry from *_test_matrix.json
	targets map[string]map[string]struct{}
}

// you can't have a const map in golang
var testTypeToTestConfig = map[string][]testConfig{
	"ec2_gpu": {
		{testDir: "./test/nvidia_gpu"},
	},
	"ec2_linux": {
		{testDir: "./test/ca_bundle"},
		{testDir: "./test/cloudwatchlogs"},
		{testDir: "./test/metrics_number_dimension"},
		{testDir: "./test/metric_value_benchmark"},
		{testDir: "./test/run_as_user"},
		{testDir: "./test/collection_interval"},
		{testDir: "./test/metric_dimension"},
		{testDir: "./test/restart"},
		{
			testDir: "./test/acceptance",
			targets: map[string]map[string]struct{}{"os": {"ubuntu-20.04": {}}},
		},
		{
			testDir: "./test/fips",
			targets: map[string]map[string]struct{}{"os": {"rhel8": {}}},
		},
		{
			testDir: "./test/lvm",
			targets: map[string]map[string]struct{}{"os": {"al2": {}}},
		},
		{
			testDir: "./test/proxy",
			targets: map[string]map[string]struct{}{"os": {"al2": {}}},
		},
		{
			testDir: "./test/ssl_cert",
			targets: map[string]map[string]struct{}{"os": {"al2": {}}},
		},
		{
			testDir:      "./test/userdata",
			terraformDir: "terraform/ec2/userdata",
			targets:      map[string]map[string]struct{}{"os": {"ol9": {}}},
		},
		{
			testDir:      "./test/assume_role",
			terraformDir: "terraform/ec2/creds",
			targets:      map[string]map[string]struct{}{"os": {"al2": {}}},
		},
	},
	/*
		You can only place 1 mac instance on a dedicate host a single time.
		Therefore, limit down the scope for testing in Mac since EC2 can be done with Linux
		and Mac under the hood share similar plugins with Linux
	*/
	"ec2_mac": {
		{testDir: "../../../test/feature/mac"},
	},
	"ec2_windows": {
<<<<<<< HEAD
		{testDir: "./test/feature/windows"},
		{testDir: "./test/restart"},
		{
			testDir: "./test/acceptance",
			targets: map[string]map[string]struct{}{"os": {"win-2022": {}}},
		},
=======
		{testDir: "../../../test/feature/windows"},
		{testDir: "../../../test/restart"},
>>>>>>> adf3a640
	},
	"ec2_performance": {
		{testDir: "../../test/performance/emf"},
		{testDir: "../../test/performance/logs"},
		{testDir: "../../test/performance/system"},
		{testDir: "../../test/performance/statsd"},
		{testDir: "../../test/performance/collectd"},
	},
	"ec2_stress": {
		{testDir: "../../test/stress/emf"},
		{testDir: "../../test/stress/logs"},
		{testDir: "../../test/stress/system"},
		{testDir: "../../test/stress/statsd"},
		{testDir: "../../test/stress/collectd"},
	},
	"ecs_fargate": {
		{testDir: "./test/ecs/ecs_metadata"},
	},
	"ecs_ec2_daemon": {
		{testDir: "./test/metric_value_benchmark"},
		{testDir: "./test/statsd"},
		{testDir: "./test/emf"},
	},
	"eks_daemon": {
		{
			testDir: "./test/metric_value_benchmark",
			targets: map[string]map[string]struct{}{"arc": {"amd64": {}}},
		},
		{
			testDir: "./test/statsd", terraformDir: "terraform/eks/daemon/statsd",
			targets: map[string]map[string]struct{}{"arc": {"amd64": {}}},
		},
		{
			testDir: "./test/emf", terraformDir: "terraform/eks/daemon/emf",
			targets: map[string]map[string]struct{}{"arc": {"amd64": {}}},
		},
		{
			testDir: "./test/fluent", terraformDir: "terraform/eks/daemon/fluent/d",
			targets: map[string]map[string]struct{}{"arc": {"amd64": {}}},
		},
		{testDir: "./test/fluent", terraformDir: "terraform/eks/daemon/fluent/bit"},
	},
	"eks_deployment": {
		{testDir: "./test/metric_value_benchmark"},
	},
}

func main() {
	for testType, testConfigs := range testTypeToTestConfig {
		testMatrix := genMatrix(testType, testConfigs)
		writeTestMatrixFile(testType, testMatrix)
	}
}

func genMatrix(testType string, testConfigs []testConfig) []matrixRow {
	openTestMatrix, err := os.Open(fmt.Sprintf("generator/resources/%v_test_matrix.json", testType))

	if err != nil {
		log.Panicf("can't read file %v_test_matrix.json err %v", testType, err)
	}

	defer openTestMatrix.Close()

	byteValueTestMatrix, _ := io.ReadAll(openTestMatrix)

	var testMatrix []map[string]interface{}
	err = json.Unmarshal(byteValueTestMatrix, &testMatrix)
	if err != nil {
		log.Panicf("can't unmarshall file %v_test_matrix.json err %v", testType, err)
	}

	testMatrixComplete := make([]matrixRow, 0, len(testMatrix))
	for _, test := range testMatrix {
		for _, testConfig := range testConfigs {
			row := matrixRow{TestDir: testConfig.testDir, TestType: testType, TerraformDir: testConfig.terraformDir}
			err = mapstructure.Decode(test, &row)
			if err != nil {
				log.Panicf("can't decode map test %v to metric line struct with error %v", testConfig, err)
			}

			if testConfig.targets == nil || shouldAddTest(&row, testConfig.targets) {
				testMatrixComplete = append(testMatrixComplete, row)
			}
		}
	}
	return testMatrixComplete
}

// not so robust way to determine a matrix entry should be included to complete test matrix, but it serves the purpose
// struct (matrixRow) field should be added as elif to support more. could use reflection with some tradeoffs
func shouldAddTest(row *matrixRow, targets map[string]map[string]struct{}) bool {
	for key, set := range targets {
		var rowVal string
		if key == "arc" {
			rowVal = row.Arc
		} else if key == "os" {
			rowVal = row.Os
		}

		if rowVal == "" {
			continue
		}
		_, ok := set[rowVal]
		if !ok {
			return false
		}
	}
	return true
}

func writeTestMatrixFile(testType string, testMatrix []matrixRow) {
	bytes, err := json.MarshalIndent(testMatrix, "", " ")
	if err != nil {
		log.Panicf("Can't marshal json for target os %v, err %v", testType, err)
	}
	err = os.WriteFile(fmt.Sprintf("generator/resources/%v_complete_test_matrix.json", testType), bytes, os.ModePerm)
	if err != nil {
		log.Panicf("Can't write json to file for target os %v, err %v", testType, err)
	}
}<|MERGE_RESOLUTION|>--- conflicted
+++ resolved
@@ -95,17 +95,9 @@
 		{testDir: "../../../test/feature/mac"},
 	},
 	"ec2_windows": {
-<<<<<<< HEAD
-		{testDir: "./test/feature/windows"},
-		{testDir: "./test/restart"},
-		{
-			testDir: "./test/acceptance",
-			targets: map[string]map[string]struct{}{"os": {"win-2022": {}}},
-		},
-=======
 		{testDir: "../../../test/feature/windows"},
 		{testDir: "../../../test/restart"},
->>>>>>> adf3a640
+		{testDir: "../../../test/acceptance"},
 	},
 	"ec2_performance": {
 		{testDir: "../../test/performance/emf"},
