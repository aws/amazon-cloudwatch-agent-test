// Copyright Amazon.com, Inc. or its affiliates. All Rights Reserved.
// SPDX-License-Identifier: MIT

package validators

import (
	"fmt"
	"log"
	"time"

	"github.com/aws/amazon-cloudwatch-agent-test/validator/models"
	"github.com/aws/amazon-cloudwatch-agent-test/validator/validators/feature"
	"github.com/aws/amazon-cloudwatch-agent-test/validator/validators/performance"
	"github.com/aws/amazon-cloudwatch-agent-test/validator/validators/stress"
)

func NewValidator(vConfig models.ValidateConfig) (validator models.ValidatorFactory, err error) {
	switch vConfig.GetValidateType() {
	case "performance":
		validator = performance.NewPerformanceValidator(vConfig)
	case "feature":
		validator = feature.NewFeatureValidator(vConfig)
	case "stress":
		validator = stress.NewStressValidator(vConfig)
	default:
		return nil, fmt.Errorf("unknown validation type %s provided by test case %s", vConfig.GetValidateType(), vConfig.GetTestCase())
	}

	return validator, nil
}

func LaunchValidator(vConfig models.ValidateConfig) error {
	var (
		agentCollectionPeriod    = vConfig.GetAgentCollectionPeriod()
		startTimeValidation      = time.Now().Truncate(time.Minute).Add(time.Minute)
		endTimeValidation        = startTimeValidation.Add(agentCollectionPeriod)
		durationBeforeNextMinute = time.Until(startTimeValidation)
	)

	validator, err := NewValidator(vConfig)
	if err != nil {
		return err
	}

	log.Printf("Start to sleep %f s for the metric to be available in the beginning of next minute ", durationBeforeNextMinute.Seconds())
	time.Sleep(durationBeforeNextMinute)

	log.Printf("Start to generate load in %f s for the agent to collect and send all the metrics to CloudWatch within the datapoint period ", agentCollectionPeriod.Seconds())
	err = validator.GenerateLoad()
	if err != nil {
		return err

	}
	time.Sleep(agentCollectionPeriod)
<<<<<<< HEAD

=======
>>>>>>> b786b969
	log.Printf("Start to sleep 60s for CloudWatch to process all the metrics")
	time.Sleep(60 * time.Second)

	err = validator.CheckData(startTimeValidation, endTimeValidation)
	if err != nil {
		return err
	}

	err = validator.Cleanup()
	if err != nil {
		return err
	}

	return nil

}<|MERGE_RESOLUTION|>--- conflicted
+++ resolved
@@ -52,10 +52,6 @@
 
 	}
 	time.Sleep(agentCollectionPeriod)
-<<<<<<< HEAD
-
-=======
->>>>>>> b786b969
 	log.Printf("Start to sleep 60s for CloudWatch to process all the metrics")
 	time.Sleep(60 * time.Second)
 
