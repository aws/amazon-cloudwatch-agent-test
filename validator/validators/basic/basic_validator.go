// Copyright Amazon.com, Inc. or its affiliates. All Rights Reserved.
// SPDX-License-Identifier: MIT

package basic

import (
	"fmt"
	"log"
	"strings"
	"time"

	"github.com/aws/aws-sdk-go-v2/service/cloudwatch/types"
	"github.com/aws/aws-sdk-go/aws"
	"go.uber.org/multierr"

	"github.com/aws/amazon-cloudwatch-agent-test/internal/awsservice"
	"github.com/aws/amazon-cloudwatch-agent-test/internal/common"
	"github.com/aws/amazon-cloudwatch-agent-test/validator/models"
	"github.com/aws/amazon-cloudwatch-agent-test/validator/validators/util"
)

const metricErrorBound = 0.1

type BasicValidator struct {
	vConfig models.ValidateConfig
}

var _ models.ValidatorFactory = (*BasicValidator)(nil)

func NewBasicValidator(vConfig models.ValidateConfig) models.ValidatorFactory {
	return &BasicValidator{
		vConfig: vConfig,
	}
}

func (s *BasicValidator) GenerateLoad() error {
	var (
		metricSendingInterval = time.Minute
		logGroup              = awsservice.GetInstanceId()
		metricNamespace       = s.vConfig.GetMetricNamespace()
		dataRate              = s.vConfig.GetDataRate()
		dataType              = s.vConfig.GetDataType()
		agentCollectionPeriod = s.vConfig.GetAgentCollectionPeriod()
		agentConfigFilePath   = s.vConfig.GetCloudWatchAgentConfigPath()
		receiver              = s.vConfig.GetPluginsConfig()[0]
	)

	switch dataType {
	case "logs":
		return common.StartLogWrite(agentConfigFilePath, agentCollectionPeriod, metricSendingInterval, dataRate)
	default:
		// Sending metrics based on the receivers; however, for scraping plugin  (e.g prometheus), we would need to scrape it instead of sending
<<<<<<< HEAD
		return common.StartSendingMetrics(receiver, agentCollectionPeriod, metricSendingInterval, dataRate)
=======
		return common.StartSendingMetrics(receiver, agentCollectionPeriod, metricSendingInterval, dataRate, logGroup, metricNamespace)
>>>>>>> 7a6ea881
	}
}

func (s *BasicValidator) CheckData(startTime, endTime time.Time) error {
	var (
		multiErr         error
		ec2InstanceId    = awsservice.GetInstanceId()
		metricNamespace  = s.vConfig.GetMetricNamespace()
		validationMetric = s.vConfig.GetMetricValidation()
		validationLog    = s.vConfig.GetLogValidation()
	)

	for _, metric := range validationMetric {
		metricDimensions := []types.Dimension{
			{
				Name:  aws.String("InstanceId"),
				Value: aws.String(ec2InstanceId),
			},
		}
		for _, dimension := range metric.MetricDimension {
			metricDimensions = append(metricDimensions, types.Dimension{
				Name:  aws.String(dimension.Name),
				Value: aws.String(dimension.Value),
			})
		}
		err := s.ValidateMetric(metric.MetricName, metricNamespace, metricDimensions, metric.MetricValue, metric.MetricSampleCount, startTime, endTime)
		if err != nil {
			multiErr = multierr.Append(multiErr, err)
		}
	}

	for _, log := range validationLog {
		err := s.ValidateLogs(log.LogStream, log.LogValue, log.LogLines, startTime, endTime)
		if err != nil {
			multiErr = multierr.Append(multiErr, err)
		}
	}

	return multiErr
}

func (s *BasicValidator) Cleanup() error {
	var (
		dataType      = s.vConfig.GetDataType()
		ec2InstanceId = awsservice.GetInstanceId()
	)
	switch dataType {
	case "logs":
		awsservice.DeleteLogGroup(ec2InstanceId)
	}

	return nil
}

func (s *BasicValidator) ValidateLogs(logStream, logLine string, numberOfLogLine int, startTime, endTime time.Time) error {
	var (
		logGroup = awsservice.GetInstanceId()
	)
	log.Printf("Start to validate log '%s' with number of logs lines %d within log group %s, log stream %s, start time %v and end time %v", logLine, numberOfLogLine, logGroup, logStream, startTime, endTime)
	ok, err := awsservice.ValidateLogs(logGroup, logStream, &startTime, &endTime, func(logs []string) bool {
		if len(logs) < 1 {
			return false
		}
		actualNumberOfLogLines := 0
		for _, l := range logs {
			if strings.Contains(l, logLine) {
				actualNumberOfLogLines += 1
			}
		}

		return numberOfLogLine <= actualNumberOfLogLines
	})

	if !ok || err != nil {
		return fmt.Errorf("\n the number of log line for '%s' is %d which does not match the actual number with log group %s, log stream %s, start time %v and end time %v with err %v", logLine, numberOfLogLine, logGroup, logStream, startTime, endTime, err)
	}

	return nil
}

func (s *BasicValidator) ValidateMetric(metricName, metricNamespace string, metricDimensions []types.Dimension, metricValue float64, metricSampleCount int, startTime, endTime time.Time) error {
	var (
		boundAndPeriod = s.vConfig.GetAgentCollectionPeriod().Seconds()
	)

	metricQueries := s.buildMetricQueries(metricName, metricNamespace, metricDimensions)

	log.Printf("Start to collect and validate metric %s with the namespace %s, start time %v and end time %v \n", metricName, metricNamespace, startTime, endTime)

	metrics, err := awsservice.GetMetricData(metricQueries, startTime, endTime)
	if err != nil {
		return err
	}

	if len(metrics.MetricDataResults) == 0 || len(metrics.MetricDataResults[0].Values) == 0 {
		return fmt.Errorf("\n getting metric %s failed with the namespace %s and dimension %v", metricName, metricNamespace, util.LogCloudWatchDimension(metricDimensions))
	}

	// Validate if the metrics are not dropping any metrics and able to backfill within the same minute (e.g if the memory_rss metric is having collection_interval 1
	// , it will need to have 60 sample counts - 1 datapoint / second)
	if ok := awsservice.ValidateSampleCount(metricName, metricNamespace, metricDimensions, startTime, endTime, metricSampleCount, metricSampleCount, int32(boundAndPeriod)); !ok {
		return fmt.Errorf("\n metric %s is not within sample count bound [ %f, %f] \n ", metricName, boundAndPeriod, boundAndPeriod)
	}

	// Validate if the corresponding metrics are within the acceptable range [acceptable value +- 10%]
	actualMetricValue := metrics.MetricDataResults[0].Values[0]
	upperBoundValue := metricValue * (1 + metricErrorBound)
	lowerBoundValue := metricValue * (1 - metricErrorBound)

	if metricValue != 0.0 && (actualMetricValue < lowerBoundValue || actualMetricValue > upperBoundValue) {
		return fmt.Errorf("\n metric %s value %f is different from the actual value %f", metricName, metricValue, metrics.MetricDataResults[0].Values[0])
	}

	return nil
}

func (s *BasicValidator) buildMetricQueries(metricName, metricNamespace string, metricDimensions []types.Dimension) []types.MetricDataQuery {
	var metricQueryPeriod = int32(s.vConfig.GetAgentCollectionPeriod().Seconds())

	metricInformation := types.Metric{
		Namespace:  aws.String(metricNamespace),
		MetricName: aws.String(metricName),
		Dimensions: metricDimensions,
	}

	metricDataQueries := []types.MetricDataQuery{
		{
			MetricStat: &types.MetricStat{
				Metric: &metricInformation,
				Period: &metricQueryPeriod,
				Stat:   aws.String(string(models.AVERAGE)),
			},
			Id: aws.String(strings.ToLower(metricName)),
		},
	}
	return metricDataQueries
}<|MERGE_RESOLUTION|>--- conflicted
+++ resolved
@@ -50,11 +50,7 @@
 		return common.StartLogWrite(agentConfigFilePath, agentCollectionPeriod, metricSendingInterval, dataRate)
 	default:
 		// Sending metrics based on the receivers; however, for scraping plugin  (e.g prometheus), we would need to scrape it instead of sending
-<<<<<<< HEAD
-		return common.StartSendingMetrics(receiver, agentCollectionPeriod, metricSendingInterval, dataRate)
-=======
 		return common.StartSendingMetrics(receiver, agentCollectionPeriod, metricSendingInterval, dataRate, logGroup, metricNamespace)
->>>>>>> 7a6ea881
 	}
 }
 
@@ -156,7 +152,7 @@
 	// Validate if the metrics are not dropping any metrics and able to backfill within the same minute (e.g if the memory_rss metric is having collection_interval 1
 	// , it will need to have 60 sample counts - 1 datapoint / second)
 	if ok := awsservice.ValidateSampleCount(metricName, metricNamespace, metricDimensions, startTime, endTime, metricSampleCount, metricSampleCount, int32(boundAndPeriod)); !ok {
-		return fmt.Errorf("\n metric %s is not within sample count bound [ %f, %f] \n ", metricName, boundAndPeriod, boundAndPeriod)
+		return fmt.Errorf("\n metric %s is not within sample count bound [ %d, %d]", metricName, metricSampleCount, metricSampleCount)
 	}
 
 	// Validate if the corresponding metrics are within the acceptable range [acceptable value +- 10%]
