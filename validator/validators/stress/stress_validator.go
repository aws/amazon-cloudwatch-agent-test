// Copyright Amazon.com, Inc. or its affiliates. All Rights Reserved.
// SPDX-License-Identifier: MIT

package stress

import (
	"fmt"
	"log"
	"strings"
	"time"

	"github.com/aws/aws-sdk-go-v2/service/cloudwatch/types"
	"github.com/aws/aws-sdk-go/aws"
	"go.uber.org/multierr"

	"github.com/aws/amazon-cloudwatch-agent-test/internal/awsservice"
	"github.com/aws/amazon-cloudwatch-agent-test/validator/models"
	"github.com/aws/amazon-cloudwatch-agent-test/validator/validators/basic"
)

type MetricPluginBoundValue map[string]map[string]map[string]float64

// Todo:
// * Create a database  to store these metrics instead of using cache?
// * Create a workflow to update the bound metrics?
// * Add more metrics (healthcheckextension to detect dropping metrics and prometheus to detect agent crash in EKS env)
var (
	metricErrorBound       = 0.3
	metricPluginBoundValue = MetricPluginBoundValue{
		"1000": {
			"statsd": {
				"procstat_cpu_usage":   float64(25),
				"procstat_memory_rss":  float64(82000000),
				"procstat_memory_swap": float64(0),
				"procstat_memory_vms":  float64(818000000),
				"procstat_memory_data": float64(83000000),
				"procstat_num_fds":     float64(11),
				"net_bytes_sent":       float64(105000),
				"net_packets_sent":     float64(105),
			},
			"collectd": {
				"procstat_cpu_usage":   float64(20),
				"procstat_memory_rss":  float64(80000000),
				"procstat_memory_swap": float64(0),
				"procstat_memory_vms":  float64(818000000),
				"procstat_memory_data": float64(82000000),
				"procstat_num_fds":     float64(11),
				"net_bytes_sent":       float64(102000),
				"net_packets_sent":     float64(105),
			},
			"logs": {
				"procstat_cpu_usage":   float64(200),
				"procstat_memory_rss":  float64(220000000),
				"procstat_memory_swap": float64(0),
				"procstat_memory_vms":  float64(888000000),
				"procstat_memory_data": float64(260000000),
				"procstat_num_fds":     float64(110),
				"net_bytes_sent":       float64(1800000),
				"net_packets_sent":     float64(5000),
			},
			"emf": {
				"procstat_cpu_usage":   float64(40),
				"procstat_memory_rss":  float64(152000000),
				"procstat_memory_swap": float64(0),
				"procstat_memory_vms":  float64(888000000),
				"procstat_memory_data": float64(162000000),
				"procstat_num_fds":     float64(110),
				"net_bytes_sent":       float64(170000),
				"net_packets_sent":     float64(1500),
			},
		},
		"5000": {
			"statsd": {
				"procstat_cpu_usage":   float64(100),
				"procstat_memory_rss":  float64(130000000),
				"procstat_memory_swap": float64(0),
				"procstat_memory_vms":  float64(888000000),
				"procstat_memory_data": float64(135000000),
				"procstat_num_fds":     float64(15),
				"net_bytes_sent":       float64(524000),
				"net_packets_sent":     float64(520),
			},
			"collectd": {
				"procstat_cpu_usage":   float64(90),
				"procstat_memory_rss":  float64(120000000),
				"procstat_memory_swap": float64(0),
				"procstat_memory_vms":  float64(888000000),
				"procstat_memory_data": float64(135000000),
				"procstat_num_fds":     float64(17),
				"net_bytes_sent":       float64(490000),
				"net_packets_sent":     float64(450),
			},
			"logs": {
				"procstat_cpu_usage":   float64(400),
				"procstat_memory_rss":  float64(540000000),
				"procstat_memory_swap": float64(0),
				"procstat_memory_vms":  float64(1100000000),
				"procstat_memory_data": float64(540000000),
				"procstat_num_fds":     float64(180),
				"net_bytes_sent":       float64(6500000),
				"net_packets_sent":     float64(8500),
			},
			"emf": {
				"procstat_cpu_usage":   float64(40),
				"procstat_memory_rss":  float64(152000000),
				"procstat_memory_swap": float64(0),
				"procstat_memory_vms":  float64(888000000),
				"procstat_memory_data": float64(162000000),
				"procstat_num_fds":     float64(110),
				"net_bytes_sent":       float64(170000),
				"net_packets_sent":     float64(1500),
			},
		},
		"10000": {
			"statsd": {
				"procstat_cpu_usage":   float64(135),
				"procstat_memory_rss":  float64(160000000),
				"procstat_memory_swap": float64(0),
				"procstat_memory_vms":  float64(888000000),
				"procstat_memory_data": float64(177000000),
				"procstat_num_fds":     float64(17),
				"net_bytes_sent":       float64(980000),
				"net_packets_sent":     float64(860),
			},
			"collectd": {
				"procstat_cpu_usage":   float64(120),
				"procstat_memory_rss":  float64(130000000),
				"procstat_memory_swap": float64(0),
				"procstat_memory_vms":  float64(888000000),
				"procstat_memory_data": float64(150000000),
				"procstat_num_fds":     float64(17),
				"net_bytes_sent":       float64(760000),
				"net_packets_sent":     float64(700),
			},
			"logs": {
<<<<<<< HEAD
				"procstat_cpu_usage":   float64(225),
				"procstat_memory_rss":  float64(440000000),
				"procstat_memory_swap": float64(0),
				"procstat_memory_vms":  float64(1200000000),
				"procstat_memory_data": float64(450000000),
				"procstat_num_fds":     float64(130),
				"net_bytes_sent":       float64(6900000),
=======
				"procstat_cpu_usage":   float64(400),
				"procstat_memory_rss":  float64(800000000),
				"procstat_memory_swap": float64(0),
				"procstat_memory_vms":  float64(1500000000),
				"procstat_memory_data": float64(840000000),
				"procstat_num_fds":     float64(180),
				"net_bytes_sent":       float64(6820000),
>>>>>>> c3db8c27
				"net_packets_sent":     float64(8300),
			},
			"emf": {
				"procstat_cpu_usage":   float64(40),
				"procstat_memory_rss":  float64(152000000),
				"procstat_memory_swap": float64(0),
				"procstat_memory_vms":  float64(888000000),
				"procstat_memory_data": float64(162000000),
				"procstat_num_fds":     float64(110),
				"net_bytes_sent":       float64(170000),
				"net_packets_sent":     float64(1500),
			},
		},
		// Single use case where most of the metrics will be dropped. Since the default buffer for telegraf is 10000
		// https://github.com/aws/amazon-cloudwatch-agent/blob/c85501042b088014ec40b636a8b6b2ccc9739738/translator/translate/agent/ruleMetricBufferLimit.go#L14
		// For more information on Metric Buffer and how they will exchange for the resources, please follow
		// https://github.com/influxdata/telegraf/wiki/MetricBuffer

		"50000": {
			"statsd": {
				"procstat_cpu_usage":   float64(250),
				"procstat_memory_rss":  float64(300000000),
				"procstat_memory_swap": float64(0),
				"procstat_memory_vms":  float64(1000000000),
				"procstat_memory_data": float64(330000000),
				"procstat_num_fds":     float64(18),
				"net_bytes_sent":       float64(1700000),
				"net_packets_sent":     float64(1400),
			},
			"collectd": {
				"procstat_cpu_usage":   float64(220),
				"procstat_memory_rss":  float64(218000000),
				"procstat_memory_swap": float64(0),
				"procstat_memory_vms":  float64(980000000),
				"procstat_memory_data": float64(240000000),
				"procstat_num_fds":     float64(18),
				"net_bytes_sent":       float64(1250000),
				"net_packets_sent":     float64(1100),
			},
			"logs": {
				"procstat_cpu_usage":   float64(400),
				"procstat_memory_rss":  float64(800000000),
				"procstat_memory_swap": float64(0),
				"procstat_memory_vms":  float64(1500000000),
				"procstat_memory_data": float64(650000000),
				"procstat_num_fds":     float64(200),
				"net_bytes_sent":       float64(6900000),
				"net_packets_sent":     float64(6500),
			},
			"emf": {
				"procstat_cpu_usage":   float64(40),
				"procstat_memory_rss":  float64(152000000),
				"procstat_memory_swap": float64(0),
				"procstat_memory_vms":  float64(888000000),
				"procstat_memory_data": float64(162000000),
				"procstat_num_fds":     float64(110),
				"net_bytes_sent":       float64(170000),
				"net_packets_sent":     float64(1500),
			},
		},
	}
)

type StressValidator struct {
	vConfig models.ValidateConfig
	models.ValidatorFactory
}

var _ models.ValidatorFactory = (*StressValidator)(nil)

func NewStressValidator(vConfig models.ValidateConfig) models.ValidatorFactory {
	return &StressValidator{
		vConfig:          vConfig,
		ValidatorFactory: basic.NewBasicValidator(vConfig),
	}
}

<<<<<<< HEAD
func (s *StressValidator) GenerateLoad() (err error) {
	var (
		agentCollectionPeriod = s.vConfig.GetAgentCollectionPeriod()
		agentConfigFilePath   = s.vConfig.GetCloudWatchAgentConfigPath()
		dataType              = s.vConfig.GetDataType()
		dataRate              = s.vConfig.GetDataRate()
		receiver              = s.vConfig.GetPluginsConfig()
		metricLogGroup        = awsservice.GetInstanceId()
		metricNamespace       = s.vConfig.GetMetricNamespace()
	)
	switch dataType {
	case "logs":
		err = common.StartLogWrite(agentConfigFilePath, agentCollectionPeriod, dataRate)
	default:
		// Sending metrics based on the receivers; however, for scraping plugin  (e.g prometheus), we would need to scrape it instead of sending
		err = common.StartSendingMetrics(receiver, agentCollectionPeriod, dataRate, metricLogGroup, metricNamespace)
	}

	return err
}

=======
>>>>>>> c3db8c27
func (s *StressValidator) CheckData(startTime, endTime time.Time) error {
	var (
		multiErr         error
		ec2InstanceId    = awsservice.GetInstanceId()
		metricNamespace  = s.vConfig.GetMetricNamespace()
		validationMetric = s.vConfig.GetMetricValidation()
	)
	for _, metric := range validationMetric {
		metricDimensions := []types.Dimension{
			{
				Name:  aws.String("InstanceId"),
				Value: aws.String(ec2InstanceId),
			},
		}
		for _, dimension := range metric.MetricDimension {
			metricDimensions = append(metricDimensions, types.Dimension{
				Name:  aws.String(dimension.Name),
				Value: aws.String(dimension.Value),
			})
		}
		err := s.ValidateStressMetric(metric.MetricName, metricNamespace, metricDimensions, startTime, endTime)
		if err != nil {
			multiErr = multierr.Append(multiErr, err)
		}
	}

	return multiErr
}

func (s *StressValidator) ValidateStressMetric(metricName, metricNamespace string, metricDimensions []types.Dimension, startTime, endTime time.Time) error {
	var (
		dataRate       = fmt.Sprint(s.vConfig.GetDataRate())
		boundAndPeriod = s.vConfig.GetAgentCollectionPeriod().Seconds()
		receiver       = s.vConfig.GetPluginsConfig()[0] //Assuming one plugin at a time
	)

	stressMetricQueries := s.buildStressMetricQueries(metricName, metricNamespace, metricDimensions)

	log.Printf("Start to collect and validate metric %s with the namespace %s, start time %v and end time %v", metricName, metricNamespace, startTime, endTime)

	// We are only interesting in the maxium metric values within the time range
	metrics, err := awsservice.GetMetricData(stressMetricQueries, startTime, endTime)
	if err != nil {
		return err
	}

	if len(metrics.MetricDataResults) == 0 || len(metrics.MetricDataResults[0].Values) == 0 {
		return fmt.Errorf("getting metric %s failed with the namespace %s and dimension %v", metricName, metricNamespace, metricDimensions)
	}

	if _, ok := metricPluginBoundValue[dataRate][receiver]; !ok {
		return fmt.Errorf("plugin %s does not have data rate", receiver)
	}

	if _, ok := metricPluginBoundValue[dataRate][receiver][metricName]; !ok {
		return fmt.Errorf("metric %s does not have bound", receiver)
	}

	// Assuming each plugin are testing one at a time
	// Validate if the corresponding metrics are within the acceptable range [acceptable value +- 30%]
	metricValue := metrics.MetricDataResults[0].Values[0]
	upperBoundValue := metricPluginBoundValue[dataRate][receiver][metricName] * (1 + metricErrorBound)
	log.Printf("Metric %s within the namespace %s has value of %f and the upper bound is %f", metricName, metricNamespace, metricValue, upperBoundValue)

	if metricValue < 0 || metricValue > upperBoundValue {
		return fmt.Errorf("metric %s with value %f is larger than %f limit", metricName, metricValue, upperBoundValue)
	}

	// Validate if the metrics are not dropping any metrics and able to backfill within the same minute (e.g if the memory_rss metric is having collection_interval 1
	// , it will need to have 60 sample counts - 1 datapoint / second)
	if ok := awsservice.ValidateSampleCount(metricName, metricNamespace, metricDimensions, startTime, endTime, int(boundAndPeriod-5), int(boundAndPeriod), int32(boundAndPeriod)); !ok {
		return fmt.Errorf("metric %s is not within sample count bound [ %f, %f]", metricName, boundAndPeriod-5, boundAndPeriod)
	}

	return nil
}

func (s *StressValidator) buildStressMetricQueries(metricName, metricNamespace string, metricDimensions []types.Dimension) []types.MetricDataQuery {
	var (
		metricQueryPeriod = int32(s.vConfig.GetAgentCollectionPeriod().Seconds())
	)

	metricInformation := types.Metric{
		Namespace:  aws.String(metricNamespace),
		MetricName: aws.String(metricName),
		Dimensions: metricDimensions,
	}

	metricDataQueries := []types.MetricDataQuery{
		{
			MetricStat: &types.MetricStat{
				Metric: &metricInformation,
				Period: &metricQueryPeriod,
				Stat:   aws.String(string(models.MAXIMUM)),
			},
			Id: aws.String(strings.ToLower(metricName)),
		},
	}
	return metricDataQueries
}<|MERGE_RESOLUTION|>--- conflicted
+++ resolved
@@ -133,15 +133,6 @@
 				"net_packets_sent":     float64(700),
 			},
 			"logs": {
-<<<<<<< HEAD
-				"procstat_cpu_usage":   float64(225),
-				"procstat_memory_rss":  float64(440000000),
-				"procstat_memory_swap": float64(0),
-				"procstat_memory_vms":  float64(1200000000),
-				"procstat_memory_data": float64(450000000),
-				"procstat_num_fds":     float64(130),
-				"net_bytes_sent":       float64(6900000),
-=======
 				"procstat_cpu_usage":   float64(400),
 				"procstat_memory_rss":  float64(800000000),
 				"procstat_memory_swap": float64(0),
@@ -149,7 +140,6 @@
 				"procstat_memory_data": float64(840000000),
 				"procstat_num_fds":     float64(180),
 				"net_bytes_sent":       float64(6820000),
->>>>>>> c3db8c27
 				"net_packets_sent":     float64(8300),
 			},
 			"emf": {
@@ -227,30 +217,6 @@
 	}
 }
 
-<<<<<<< HEAD
-func (s *StressValidator) GenerateLoad() (err error) {
-	var (
-		agentCollectionPeriod = s.vConfig.GetAgentCollectionPeriod()
-		agentConfigFilePath   = s.vConfig.GetCloudWatchAgentConfigPath()
-		dataType              = s.vConfig.GetDataType()
-		dataRate              = s.vConfig.GetDataRate()
-		receiver              = s.vConfig.GetPluginsConfig()
-		metricLogGroup        = awsservice.GetInstanceId()
-		metricNamespace       = s.vConfig.GetMetricNamespace()
-	)
-	switch dataType {
-	case "logs":
-		err = common.StartLogWrite(agentConfigFilePath, agentCollectionPeriod, dataRate)
-	default:
-		// Sending metrics based on the receivers; however, for scraping plugin  (e.g prometheus), we would need to scrape it instead of sending
-		err = common.StartSendingMetrics(receiver, agentCollectionPeriod, dataRate, metricLogGroup, metricNamespace)
-	}
-
-	return err
-}
-
-=======
->>>>>>> c3db8c27
 func (s *StressValidator) CheckData(startTime, endTime time.Time) error {
 	var (
 		multiErr         error
