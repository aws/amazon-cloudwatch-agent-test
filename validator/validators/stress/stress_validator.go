// Copyright Amazon.com, Inc. or its affiliates. All Rights Reserved.
// SPDX-License-Identifier: MIT

package stress

import (
	"fmt"
	"log"
	"strings"
	"time"

	"github.com/aws/aws-sdk-go-v2/service/cloudwatch/types"
	"github.com/aws/aws-sdk-go/aws"
	"go.uber.org/multierr"

	"github.com/aws/amazon-cloudwatch-agent-test/internal/awsservice"
	"github.com/aws/amazon-cloudwatch-agent-test/internal/common"
	"github.com/aws/amazon-cloudwatch-agent-test/validator/models"
)

type MetricPluginBoundValue map[string]map[string]map[string]float64

// Todo:
// * Create a database  to store these metrics instead of using cache?
// * Create a workflow to update the bound metrics?
// * Add more metrics (healthcheckextension to detect dropping metrics and prometheus to detect agent crash in EKS env)
var (
	metricErrorBound       = 0.3
	metricPluginBoundValue = MetricPluginBoundValue{
		"1000": {
			"statsd": {
				"procstat_cpu_usage":   float64(25),
				"procstat_memory_rss":  float64(82000000),
				"procstat_memory_swap": float64(0),
				"procstat_memory_vms":  float64(818000000),
				"procstat_memory_data": float64(83000000),
				"procstat_num_fds":     float64(11),
				"net_bytes_sent":       float64(105000),
				"net_packets_sent":     float64(105),
			},
<<<<<<< HEAD
			"collectd": {
				"procstat_cpu_usage":   float64(20),
				"procstat_memory_rss":  float64(80000000),
				"procstat_memory_swap": float64(0),
				"procstat_memory_vms":  float64(818000000),
				"procstat_memory_data": float64(82000000),
				"procstat_num_fds":     float64(11),
				"net_bytes_sent":       float64(102000),
				"net_packets_sent":     float64(105),
=======
			"logs": {
				"procstat_cpu_usage":   float64(40),
				"procstat_memory_rss":  float64(152000000),
				"procstat_memory_swap": float64(0),
				"procstat_memory_vms":  float64(888000000),
				"procstat_memory_data": float64(162000000),
				"procstat_num_fds":     float64(110),
				"net_bytes_sent":       float64(170000),
				"net_packets_sent":     float64(1500),
>>>>>>> 2c859b71
			},
		},
		"5000": {
			"statsd": {
<<<<<<< HEAD
				"procstat_cpu_usage":   float64(90),
=======
				"procstat_cpu_usage":   float64(100),
>>>>>>> 2c859b71
				"procstat_memory_rss":  float64(130000000),
				"procstat_memory_swap": float64(0),
				"procstat_memory_vms":  float64(888000000),
				"procstat_memory_data": float64(135000000),
				"procstat_num_fds":     float64(15),
				"net_bytes_sent":       float64(524000),
				"net_packets_sent":     float64(520),
			},
<<<<<<< HEAD
			"collectd": {
				"procstat_cpu_usage":   float64(90),
				"procstat_memory_rss":  float64(120000000),
				"procstat_memory_swap": float64(0),
				"procstat_memory_vms":  float64(888000000),
				"procstat_memory_data": float64(135000000),
				"procstat_num_fds":     float64(17),
				"net_bytes_sent":       float64(490000),
				"net_packets_sent":     float64(450),
=======
			"logs": {
				"procstat_cpu_usage":   float64(200),
				"procstat_memory_rss":  float64(325000000),
				"procstat_memory_swap": float64(0),
				"procstat_memory_vms":  float64(1100000000),
				"procstat_memory_data": float64(330000000),
				"procstat_num_fds":     float64(111),
				"net_bytes_sent":       float64(6500000),
				"net_packets_sent":     float64(8500),
>>>>>>> 2c859b71
			},
		},
		"10000": {
			"statsd": {
				"procstat_cpu_usage":   float64(135),
				"procstat_memory_rss":  float64(160000000),
				"procstat_memory_swap": float64(0),
				"procstat_memory_vms":  float64(888000000),
				"procstat_memory_data": float64(177000000),
				"procstat_num_fds":     float64(17),
				"net_bytes_sent":       float64(980000),
				"net_packets_sent":     float64(860),
			},
<<<<<<< HEAD
			"collectd": {
				"procstat_cpu_usage":   float64(120),
				"procstat_memory_rss":  float64(130000000),
				"procstat_memory_swap": float64(0),
				"procstat_memory_vms":  float64(888000000),
				"procstat_memory_data": float64(150000000),
				"procstat_num_fds":     float64(17),
				"net_bytes_sent":       float64(760000),
				"net_packets_sent":     float64(700),
=======
			"logs": {
				"procstat_cpu_usage":   float64(225),
				"procstat_memory_rss":  float64(440482475),
				"procstat_memory_swap": float64(0),
				"procstat_memory_vms":  float64(1189635413),
				"procstat_memory_data": float64(447176704),
				"procstat_num_fds":     float64(130),
				"net_bytes_sent":       float64(6823151),
				"net_packets_sent":     float64(8300),
>>>>>>> 2c859b71
			},
		},
		// Single use case where most of the metrics will be dropped. Since the default buffer for telegraf is 10000
		// https://github.com/aws/amazon-cloudwatch-agent/blob/c85501042b088014ec40b636a8b6b2ccc9739738/translator/translate/agent/ruleMetricBufferLimit.go#L14
		// For more information on Metric Buffer and how they will exchange for the resources, please follow
		// https://github.com/influxdata/telegraf/wiki/MetricBuffer

		"50000": {
			"statsd": {
				"procstat_cpu_usage":   float64(250),
				"procstat_memory_rss":  float64(310000000),
				"procstat_memory_swap": float64(0),
				"procstat_memory_vms":  float64(1100000000),
				"procstat_memory_data": float64(330000000),
				"procstat_num_fds":     float64(18),
				"net_bytes_sent":       float64(1700000),
				"net_packets_sent":     float64(1400),
			},
<<<<<<< HEAD
			"collectd": {
				"procstat_cpu_usage":   float64(220),
				"procstat_memory_rss":  float64(218000000),
				"procstat_memory_swap": float64(0),
				"procstat_memory_vms":  float64(980000000),
				"procstat_memory_data": float64(240000000),
				"procstat_num_fds":     float64(18),
				"net_bytes_sent":       float64(1250000),
				"net_packets_sent":     float64(1100),
=======
			"logs": {
				"procstat_cpu_usage":   float64(200),
				"procstat_memory_rss":  float64(600000000),
				"procstat_memory_swap": float64(0),
				"procstat_memory_vms":  float64(1400000000),
				"procstat_memory_data": float64(650000000),
				"procstat_num_fds":     float64(125),
				"net_bytes_sent":       float64(6900000),
				"net_packets_sent":     float64(6500),
>>>>>>> 2c859b71
			},
		},
	}
)

type StressValidator struct {
	vConfig models.ValidateConfig
}

var _ models.ValidatorFactory = (*StressValidator)(nil)

func NewStressValidator(vConfig models.ValidateConfig) models.ValidatorFactory {
	return &StressValidator{
		vConfig: vConfig,
	}
}

func (s *StressValidator) GenerateLoad() (err error) {
	var (
		agentCollectionPeriod = s.vConfig.GetAgentCollectionPeriod()
		agentConfigFilePath   = s.vConfig.GetCloudWatchAgentConfigPath()
		dataType              = s.vConfig.GetDataType()
		dataRate              = s.vConfig.GetDataRate()
		receiver              = s.vConfig.GetPluginsConfig()
	)
	switch dataType {
	case "logs":
		err = common.StartLogWrite(agentConfigFilePath, agentCollectionPeriod, dataRate)
	default:
		// Sending metrics based on the receivers; however, for scraping plugin  (e.g prometheus), we would need to scrape it instead of sending
		err = common.StartSendingMetrics(receiver, agentCollectionPeriod, dataRate)
	}

	return err
}

func (s *StressValidator) CheckData(startTime, endTime time.Time) error {
	var (
		multiErr         error
		ec2InstanceId    = awsservice.GetInstanceId()
		metricNamespace  = s.vConfig.GetMetricNamespace()
		validationMetric = s.vConfig.GetMetricValidation()
	)
	for _, metric := range validationMetric {
		metricDimensions := []types.Dimension{
			{
				Name:  aws.String("InstanceId"),
				Value: aws.String(ec2InstanceId),
			},
		}
		for _, dimension := range metric.MetricDimension {
			metricDimensions = append(metricDimensions, types.Dimension{
				Name:  aws.String(dimension.Name),
				Value: aws.String(dimension.Value),
			})
		}
		err := s.ValidateStressMetric(metric.MetricName, metricNamespace, metricDimensions, startTime, endTime)
		if err != nil {
			multiErr = multierr.Append(multiErr, err)
		}
	}

	return multiErr
}

func (s *StressValidator) Cleanup() error {
	var (
		dataType      = s.vConfig.GetDataType()
		ec2InstanceId = awsservice.GetInstanceId()
	)
	switch dataType {
	case "logs":
		awsservice.DeleteLogGroup(ec2InstanceId)
	}

	return nil
}

func (s *StressValidator) ValidateStressMetric(metricName, metricNamespace string, metricDimensions []types.Dimension, startTime, endTime time.Time) error {
	var (
		dataRate       = fmt.Sprint(s.vConfig.GetDataRate())
		boundAndPeriod = s.vConfig.GetAgentCollectionPeriod().Seconds()
		receiver       = s.vConfig.GetPluginsConfig()
	)

	stressMetricQueries := s.buildStressMetricQueries(metricName, metricNamespace, metricDimensions)

	log.Printf("Start to collect and validate metric %s with the namespace %s, start time %v and end time %v", metricName, metricNamespace, startTime, endTime)

	// We are only interesting in the maxium metric values within the time range
	metrics, err := awsservice.GetMetricData(stressMetricQueries, startTime, endTime)
	if err != nil {
		return err
	}

	if len(metrics.MetricDataResults) == 0 || len(metrics.MetricDataResults[0].Values) == 0 {
		return fmt.Errorf("getting metric %s failed with the namespace %s and dimension %v", metricName, metricNamespace, metricDimensions)
	}

	if _, ok := metricPluginBoundValue[dataRate][receiver]; !ok {
		return fmt.Errorf("plugin %s does not have data rate", receiver)
	}

	if _, ok := metricPluginBoundValue[dataRate][receiver][metricName]; !ok {
		return fmt.Errorf("metric %s does not have bound", receiver)
	}

	// Assuming each plugin are testing one at a time
	// Validate if the corresponding metrics are within the acceptable range [acceptable value +- 30%]
	metricValue := metrics.MetricDataResults[0].Values[0]
	upperBoundValue := metricPluginBoundValue[dataRate][receiver][metricName] * (1 + metricErrorBound)
	log.Printf("Metric %s within the namespace %s has value of %f and the upper bound is %f", metricName, metricNamespace, metricValue, upperBoundValue)

	if metricValue < 0 || metricValue > upperBoundValue {
		return fmt.Errorf("metric %s with value %f is larger than %f limit", metricName, metricValue, upperBoundValue)
	}

	// Validate if the metrics are not dropping any metrics and able to backfill within the same minute (e.g if the memory_rss metric is having collection_interval 1
	// , it will need to have 60 sample counts - 1 datapoint / second)
	if ok := awsservice.ValidateSampleCount(metricName, metricNamespace, metricDimensions, startTime, endTime, int(boundAndPeriod-5), int(boundAndPeriod), int32(boundAndPeriod)); !ok {
		return fmt.Errorf("metric %s is not within sample count bound [ %f, %f]", metricName, boundAndPeriod-5, boundAndPeriod)
	}

	return nil
}

func (s *StressValidator) buildStressMetricQueries(metricName, metricNamespace string, metricDimensions []types.Dimension) []types.MetricDataQuery {
	var (
		metricQueryPeriod = int32(s.vConfig.GetAgentCollectionPeriod().Seconds())
	)

	metricInformation := types.Metric{
		Namespace:  aws.String(metricNamespace),
		MetricName: aws.String(metricName),
		Dimensions: metricDimensions,
	}

	metricDataQueries := []types.MetricDataQuery{
		{
			MetricStat: &types.MetricStat{
				Metric: &metricInformation,
				Period: &metricQueryPeriod,
				Stat:   aws.String(string(models.MAXIMUM)),
			},
			Id: aws.String(strings.ToLower(metricName)),
		},
	}
	return metricDataQueries
}<|MERGE_RESOLUTION|>--- conflicted
+++ resolved
@@ -38,7 +38,6 @@
 				"net_bytes_sent":       float64(105000),
 				"net_packets_sent":     float64(105),
 			},
-<<<<<<< HEAD
 			"collectd": {
 				"procstat_cpu_usage":   float64(20),
 				"procstat_memory_rss":  float64(80000000),
@@ -48,7 +47,7 @@
 				"procstat_num_fds":     float64(11),
 				"net_bytes_sent":       float64(102000),
 				"net_packets_sent":     float64(105),
-=======
+			},
 			"logs": {
 				"procstat_cpu_usage":   float64(40),
 				"procstat_memory_rss":  float64(152000000),
@@ -58,16 +57,11 @@
 				"procstat_num_fds":     float64(110),
 				"net_bytes_sent":       float64(170000),
 				"net_packets_sent":     float64(1500),
->>>>>>> 2c859b71
 			},
 		},
 		"5000": {
 			"statsd": {
-<<<<<<< HEAD
-				"procstat_cpu_usage":   float64(90),
-=======
 				"procstat_cpu_usage":   float64(100),
->>>>>>> 2c859b71
 				"procstat_memory_rss":  float64(130000000),
 				"procstat_memory_swap": float64(0),
 				"procstat_memory_vms":  float64(888000000),
@@ -76,7 +70,6 @@
 				"net_bytes_sent":       float64(524000),
 				"net_packets_sent":     float64(520),
 			},
-<<<<<<< HEAD
 			"collectd": {
 				"procstat_cpu_usage":   float64(90),
 				"procstat_memory_rss":  float64(120000000),
@@ -86,17 +79,16 @@
 				"procstat_num_fds":     float64(17),
 				"net_bytes_sent":       float64(490000),
 				"net_packets_sent":     float64(450),
-=======
+			},
 			"logs": {
 				"procstat_cpu_usage":   float64(200),
 				"procstat_memory_rss":  float64(325000000),
 				"procstat_memory_swap": float64(0),
 				"procstat_memory_vms":  float64(1100000000),
-				"procstat_memory_data": float64(330000000),
+				"procstat_memory_data": float64(400000000),
 				"procstat_num_fds":     float64(111),
 				"net_bytes_sent":       float64(6500000),
 				"net_packets_sent":     float64(8500),
->>>>>>> 2c859b71
 			},
 		},
 		"10000": {
@@ -110,7 +102,6 @@
 				"net_bytes_sent":       float64(980000),
 				"net_packets_sent":     float64(860),
 			},
-<<<<<<< HEAD
 			"collectd": {
 				"procstat_cpu_usage":   float64(120),
 				"procstat_memory_rss":  float64(130000000),
@@ -120,17 +111,16 @@
 				"procstat_num_fds":     float64(17),
 				"net_bytes_sent":       float64(760000),
 				"net_packets_sent":     float64(700),
-=======
+			},
 			"logs": {
 				"procstat_cpu_usage":   float64(225),
-				"procstat_memory_rss":  float64(440482475),
-				"procstat_memory_swap": float64(0),
-				"procstat_memory_vms":  float64(1189635413),
-				"procstat_memory_data": float64(447176704),
+				"procstat_memory_rss":  float64(440000000),
+				"procstat_memory_swap": float64(0),
+				"procstat_memory_vms":  float64(1200000000),
+				"procstat_memory_data": float64(440000000),
 				"procstat_num_fds":     float64(130),
-				"net_bytes_sent":       float64(6823151),
+				"net_bytes_sent":       float64(6820000),
 				"net_packets_sent":     float64(8300),
->>>>>>> 2c859b71
 			},
 		},
 		// Single use case where most of the metrics will be dropped. Since the default buffer for telegraf is 10000
@@ -141,15 +131,14 @@
 		"50000": {
 			"statsd": {
 				"procstat_cpu_usage":   float64(250),
-				"procstat_memory_rss":  float64(310000000),
-				"procstat_memory_swap": float64(0),
-				"procstat_memory_vms":  float64(1100000000),
+				"procstat_memory_rss":  float64(300000000),
+				"procstat_memory_swap": float64(0),
+				"procstat_memory_vms":  float64(1000000000),
 				"procstat_memory_data": float64(330000000),
 				"procstat_num_fds":     float64(18),
 				"net_bytes_sent":       float64(1700000),
 				"net_packets_sent":     float64(1400),
 			},
-<<<<<<< HEAD
 			"collectd": {
 				"procstat_cpu_usage":   float64(220),
 				"procstat_memory_rss":  float64(218000000),
@@ -159,7 +148,7 @@
 				"procstat_num_fds":     float64(18),
 				"net_bytes_sent":       float64(1250000),
 				"net_packets_sent":     float64(1100),
-=======
+			},
 			"logs": {
 				"procstat_cpu_usage":   float64(200),
 				"procstat_memory_rss":  float64(600000000),
@@ -169,7 +158,6 @@
 				"procstat_num_fds":     float64(125),
 				"net_bytes_sent":       float64(6900000),
 				"net_packets_sent":     float64(6500),
->>>>>>> 2c859b71
 			},
 		},
 	}
