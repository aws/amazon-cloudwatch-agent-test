--- conflicted
+++ resolved
@@ -50,7 +50,7 @@
 				"net_packets_sent":     float64(105),
 			},
 			"logs": {
-				"procstat_cpu_usage":   float64(200),
+				"procstat_cpu_usage":   float64(250),
 				"procstat_memory_rss":  float64(220000000),
 				"procstat_memory_swap": float64(0),
 				"procstat_memory_vms":  float64(888000000),
@@ -59,11 +59,17 @@
 				"net_bytes_sent":       float64(1800000),
 				"net_packets_sent":     float64(5000),
 			},
-<<<<<<< HEAD
 			"system": {
-=======
+				"procstat_cpu_usage":   float64(15),
+				"procstat_memory_rss":  float64(75000000),
+				"procstat_memory_swap": float64(0),
+				"procstat_memory_vms":  float64(818000000),
+				"procstat_memory_data": float64(75000000),
+				"procstat_num_fds":     float64(11),
+				"net_bytes_sent":       float64(90000),
+				"net_packets_sent":     float64(100),
+			},
 			"emf": {
->>>>>>> 7a6ea881
 				"procstat_cpu_usage":   float64(15),
 				"procstat_memory_rss":  float64(75000000),
 				"procstat_memory_swap": float64(0),
@@ -105,7 +111,6 @@
 				"net_bytes_sent":       float64(6500000),
 				"net_packets_sent":     float64(8500),
 			},
-<<<<<<< HEAD
 			"system": {
 				"procstat_cpu_usage":   float64(15),
 				"procstat_memory_rss":  float64(75000000),
@@ -115,9 +120,9 @@
 				"procstat_num_fds":     float64(11),
 				"net_bytes_sent":       float64(90000),
 				"net_packets_sent":     float64(100),
-=======
+			},
 			"emf": {
-				"procstat_cpu_usage":   float64(20),
+				"procstat_cpu_usage":   float64(25),
 				"procstat_memory_rss":  float64(80000000),
 				"procstat_memory_swap": float64(0),
 				"procstat_memory_vms":  float64(818000000),
@@ -125,12 +130,11 @@
 				"procstat_num_fds":     float64(11),
 				"net_bytes_sent":       float64(90000),
 				"net_packets_sent":     float64(120),
->>>>>>> 7a6ea881
 			},
 		},
 		"10000": {
 			"statsd": {
-				"procstat_cpu_usage":   float64(135),
+				"procstat_cpu_usage":   float64(150),
 				"procstat_memory_rss":  float64(160000000),
 				"procstat_memory_swap": float64(0),
 				"procstat_memory_vms":  float64(888000000),
@@ -159,7 +163,6 @@
 				"net_bytes_sent":       float64(6820000),
 				"net_packets_sent":     float64(8300),
 			},
-<<<<<<< HEAD
 			"system": {
 				"procstat_cpu_usage":   float64(15),
 				"procstat_memory_rss":  float64(75000000),
@@ -169,7 +172,7 @@
 				"procstat_num_fds":     float64(11),
 				"net_bytes_sent":       float64(90000),
 				"net_packets_sent":     float64(100),
-=======
+			},
 			"emf": {
 				"procstat_cpu_usage":   float64(40),
 				"procstat_memory_rss":  float64(85000000),
@@ -179,7 +182,6 @@
 				"procstat_num_fds":     float64(11),
 				"net_bytes_sent":       float64(90000),
 				"net_packets_sent":     float64(120),
->>>>>>> 7a6ea881
 			},
 		},
 		// Single use case where most of the metrics will be dropped. Since the default buffer for telegraf is 10000
@@ -218,7 +220,6 @@
 				"net_bytes_sent":       float64(6900000),
 				"net_packets_sent":     float64(6500),
 			},
-<<<<<<< HEAD
 			"system": {
 				"procstat_cpu_usage":   float64(15),
 				"procstat_memory_rss":  float64(75000000),
@@ -228,7 +229,7 @@
 				"procstat_num_fds":     float64(11),
 				"net_bytes_sent":       float64(90000),
 				"net_packets_sent":     float64(100),
-=======
+			},
 			"emf": {
 				"procstat_cpu_usage":   float64(165),
 				"procstat_memory_rss":  float64(100000000),
@@ -238,7 +239,6 @@
 				"procstat_num_fds":     float64(11),
 				"net_bytes_sent":       float64(280000),
 				"net_packets_sent":     float64(220),
->>>>>>> 7a6ea881
 			},
 		},
 	}
@@ -329,7 +329,7 @@
 	// Validate if the metrics are not dropping any metrics and able to backfill within the same minute (e.g if the memory_rss metric is having collection_interval 1
 	// , it will need to have 60 sample counts - 1 datapoint / second)
 	if ok := awsservice.ValidateSampleCount(metricName, metricNamespace, metricDimensions, startTime, endTime, metricSampleCount-5, metricSampleCount, int32(boundAndPeriod)); !ok {
-		return fmt.Errorf("\n metric %s is not within sample count bound [ %f, %f]", metricName, boundAndPeriod-5, boundAndPeriod)
+		return fmt.Errorf("\n metric %s is not within sample count bound [ %d, %d]", metricName, metricSampleCount-5, metricSampleCount)
 	}
 
 	return nil
