// Copyright Amazon.com, Inc. or its affiliates. All Rights Reserved.
// SPDX-License-Identifier: MIT

package stress

import (
	"fmt"
	"log"
	"strings"
	"time"

	"github.com/aws/amazon-cloudwatch-agent-test/internal/awsservice"
	"github.com/aws/amazon-cloudwatch-agent-test/internal/common"
	"github.com/aws/amazon-cloudwatch-agent-test/validator/models"
	"github.com/aws/aws-sdk-go-v2/service/cloudwatch/types"
	"github.com/aws/aws-sdk-go/aws"
	"go.uber.org/multierr"
)

type MetricPluginBoundValue map[string]map[string]map[string]float64

// Todo:
// * Create a database  to store these metrics instead of using cache?
// * Create a workflow to update the bound metrics?
// * Add more metrics (healthcheckextension to detect dropping metrics and prometheus to detect agent crash in EKS env)
var (
	metricErrorBound       = 0.3
	metricPluginBoundValue = MetricPluginBoundValue{
		"1000": {
			"statsd": {
				"procstat_cpu_usage":   float64(19),
				"procstat_memory_rss":  float64(66500000),
				"procstat_memory_swap": float64(0),
				"procstat_memory_vms":  float64(818000000),
				"procstat_memory_data": float64(95000000),
				"procstat_num_fds":     float64(9),
				"net_bytes_sent":       float64(100000),
				"net_packets_sent":     float64(100),
			},
		},
		"5000": {
			"statsd": {
				"procstat_cpu_usage":   float64(120),
				"procstat_memory_rss":  float64(130000000),
				"procstat_memory_swap": float64(0),
				"procstat_memory_vms":  float64(818000000),
				"procstat_memory_data": float64(130000000),
				"procstat_num_fds":     float64(19),
				"net_bytes_sent":       float64(524000),
				"net_packets_sent":     float64(520),
			},
		},
		"10000": {
			"statsd": {
				"procstat_cpu_usage":   float64(200),
				"procstat_memory_rss":  float64(160000000),
				"procstat_memory_swap": float64(0),
				"procstat_memory_vms":  float64(818000000),
				"procstat_memory_data": float64(177000000),
				"procstat_num_fds":     float64(19),
				"net_bytes_sent":       float64(980000),
				"net_packets_sent":     float64(860),
			},
		},
		// Single use case where most of the metrics will be dropped. Since the default buffer for telegraf is 10000
		// https://github.com/aws/amazon-cloudwatch-agent/blob/c85501042b088014ec40b636a8b6b2ccc9739738/translator/translate/agent/ruleMetricBufferLimit.go#L14
		// For more information on Metric Buffer and how they will exchange for the resources, please follow
		// https://github.com/influxdata/telegraf/wiki/MetricBuffer

		"50000": {
			"statsd": {
				"procstat_cpu_usage":   float64(250),
				"procstat_memory_rss":  float64(300000000),
				"procstat_memory_swap": float64(0),
				"procstat_memory_vms":  float64(1000000000),
				"procstat_memory_data": float64(330000000),
				"procstat_num_fds":     float64(18),
				"net_bytes_sent":       float64(1700000),
				"net_packets_sent":     float64(10400),
			},
		},
	}
)

type StressValidator struct {
	vConfig models.ValidateConfig
}

var _ models.ValidatorFactory = (*StressValidator)(nil)

func NewStressValidator(vConfig models.ValidateConfig) models.ValidatorFactory {
	return &StressValidator{
		vConfig: vConfig,
	}
}

func (s *StressValidator) GenerateLoad() (err error) {
	var (
		agentCollectionPeriod = s.vConfig.GetAgentCollectionPeriod()
		agentConfigFilePath   = s.vConfig.GetCloudWatchAgentConfigPath()
		dataType              = s.vConfig.GetDataType()
		dataRate              = s.vConfig.GetDataRate()
		receiver              = s.vConfig.GetPluginsConfig()
	)
	switch dataType {
	case "logs":
		err = common.StartLogWrite(agentConfigFilePath, agentCollectionPeriod, dataRate)
	default:
		// Sending metrics based on the receivers; however, for scraping plugin  (e.g prometheus), we would need to scrape it instead of sending
		err = common.StartSendingMetrics(receiver, agentCollectionPeriod, dataRate)
	}

	return err
}

func (s *StressValidator) CheckData(startTime, endTime time.Time) error {
	var (
		multiErr         error
		ec2InstanceId    = awsservice.GetInstanceId()
		metricNamespace  = s.vConfig.GetMetricNamespace()
		validationMetric = s.vConfig.GetMetricValidation()
	)
	for _, metric := range validationMetric {
		metricDimensions := []types.Dimension{
			{
				Name:  aws.String("InstanceId"),
				Value: aws.String(ec2InstanceId),
			},
		}
		for _, dimension := range metric.MetricDimension {
			metricDimensions = append(metricDimensions, types.Dimension{
				Name:  aws.String(dimension.Name),
				Value: aws.String(dimension.Value),
			})
		}
		err := s.ValidateStressMetric(metric.MetricName, metricNamespace, metricDimensions, startTime, endTime)
		if err != nil {
			multiErr = multierr.Append(multiErr, err)
		}
	}

	return multiErr
}

func (s *StressValidator) Cleanup() error {
	var (
		dataType      = s.vConfig.GetDataType()
		ec2InstanceId = awsservice.GetInstanceId()
	)
	switch dataType {
	case "logs":
		awsservice.DeleteLogGroup(ec2InstanceId)
	}

	return nil
}

func (s *StressValidator) ValidateStressMetric(metricName, metricNamespace string, metricDimensions []types.Dimension, startTime, endTime time.Time) error {
	var (
		dataRate       = fmt.Sprint(s.vConfig.GetDataRate())
		boundAndPeriod = s.vConfig.GetAgentCollectionPeriod().Seconds()
		receiver       = s.vConfig.GetPluginsConfig()
	)

	stressMetricQueries := s.buildStressMetricQueries(metricName, metricNamespace, metricDimensions)

	log.Printf("Start to collect and validate metric %s with the namespace %s, start time %v and end time %v", metricName, metricNamespace, startTime, endTime)

	// We are only interesting in the maxium metric values within the time range
	metrics, err := awsservice.GetMetricData(stressMetricQueries, startTime, endTime)
	if err != nil {
		return err
	}

	if len(metrics.MetricDataResults) == 0 || len(metrics.MetricDataResults[0].Values) == 0 {
		return fmt.Errorf("getting metric %s failed with the namespace %s and dimension %v", metricName, metricNamespace, metricDimensions)
	}

	if _, ok := metricPluginBoundValue[dataRate][receiver]; !ok {
		return fmt.Errorf("plugin %s does not have data rate", receiver)
	}

	if _, ok := metricPluginBoundValue[dataRate][receiver][metricName]; !ok {
		return fmt.Errorf("metric %s does not have bound", receiver)
	}

	// Assuming each plugin are testing one at a time
<<<<<<< HEAD

=======
>>>>>>> c5b8bd2d
	// Validate if the corresponding metrics are within the acceptable range [acceptable value +- 30%]
	metricValue := metrics.MetricDataResults[0].Values[0]
	upperBoundValue := metricPluginBoundValue[dataRate][receiver][metricName] * (1 + metricErrorBound)
	if metricValue < 0 || metricValue > upperBoundValue {
		return fmt.Errorf("metric %s with value %f is larger than %f limit", metricName, metricValue, upperBoundValue)
	}

	// Validate if the metrics are not dropping any metrics and able to backfill within the same minute (e.g if the memory_rss metric is having collection_interval 1
	// , it will need to have 60 sample counts - 1 datapoint / second)
	if ok := awsservice.ValidateSampleCount(metricName, metricNamespace, metricDimensions, startTime, endTime, int(boundAndPeriod-1), int(boundAndPeriod+1), int32(boundAndPeriod)); !ok {
		return fmt.Errorf("metric %s is not within sample count bound [ %f, %f]", metricName, boundAndPeriod, boundAndPeriod)
	}

	return nil
}

func (s *StressValidator) buildStressMetricQueries(metricName, metricNamespace string, metricDimensions []types.Dimension) []types.MetricDataQuery {
	var (
		metricQueryPeriod = int32(s.vConfig.GetAgentCollectionPeriod().Seconds())
	)

	metricInformation := types.Metric{
		Namespace:  aws.String(metricNamespace),
		MetricName: aws.String(metricName),
		Dimensions: metricDimensions,
	}

	metricDataQueries := []types.MetricDataQuery{
		{
			MetricStat: &types.MetricStat{
				Metric: &metricInformation,
				Period: &metricQueryPeriod,
				Stat:   aws.String(string(models.MAXIMUM)),
			},
			Id: aws.String(strings.ToLower(metricName)),
		},
	}
	return metricDataQueries
}<|MERGE_RESOLUTION|>--- conflicted
+++ resolved
@@ -185,10 +185,6 @@
 	}
 
 	// Assuming each plugin are testing one at a time
-<<<<<<< HEAD
-
-=======
->>>>>>> c5b8bd2d
 	// Validate if the corresponding metrics are within the acceptable range [acceptable value +- 30%]
 	metricValue := metrics.MetricDataResults[0].Values[0]
 	upperBoundValue := metricPluginBoundValue[dataRate][receiver][metricName] * (1 + metricErrorBound)
