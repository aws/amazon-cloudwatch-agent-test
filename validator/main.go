// Copyright Amazon.com, Inc. or its affiliates. All Rights Reserved.
// SPDX-License-Identifier: MIT

package main

import (
	"flag"
	"fmt"
	"log"
	"os"
	"time"

	"github.com/aws/amazon-cloudwatch-agent-test/internal/awsservice"
	"github.com/aws/amazon-cloudwatch-agent-test/internal/common"
	"github.com/aws/amazon-cloudwatch-agent-test/validator/models"
	"github.com/aws/amazon-cloudwatch-agent-test/validator/validators"
)

var (
	configPath      = flag.String("validator-config", "", "A yaml depicts test information")
	preparationMode = flag.Bool("preparation-mode", false, "Prepare all the resources for the validation (e.g set up config) ")
)

func main() {
	flag.Parse()

	startTime := time.Now()
	vConfig, err := models.NewValidateConfig(*configPath)
	if err != nil {
		log.Fatalf("Failed to create validation config : %v \n", err)
	}

	if *preparationMode {
		if err = prepare(vConfig); err != nil {
			log.Fatalf("Prepare for validation failed: %v \n", err)
		}

		os.Exit(0)
	}
	err = validate(vConfig)
	if err != nil {
		log.Fatalf("Failed to validate: %v", err)
	}

	endTime := time.Now()
	duration := endTime.Sub(startTime)
	log.Printf("Finish validation in %v minutes", duration.Minutes())

}

func validate(vConfig models.ValidateConfig) error {
	var err error
	for i := 0; i < awsservice.StandardRetries; i++ {
		err = validators.LaunchValidator(vConfig)

		if err == nil {
<<<<<<< HEAD
			log.Printf("test case: %s, validate type: %s has been validated successfully", vConfig.GetTestCase(), vConfig.GetValidateType())
=======
			log.Printf("Test case: %s, validate type: %s has been successfully validated", vConfig.GetTestCase(), vConfig.GetValidateType())
>>>>>>> 2c859b71
			return nil
		}
		time.Sleep(60 * time.Second)
		log.Printf("test case: %s, validate type: %s, error: %v", vConfig.GetTestCase(), vConfig.GetValidateType(), err)
		continue
	}

	return fmt.Errorf("test case: %s, validate type: %s, error: %v", vConfig.GetTestCase(), vConfig.GetValidateType(), err)

}

func prepare(vConfig models.ValidateConfig) error {
	var (
		err                 error
		dataType            = vConfig.GetDataType()
		numberLogsMonitored = vConfig.GetNumberMonitoredLogs()
		agentConfigFilePath = vConfig.GetCloudWatchAgentConfigPath()
	)
	switch dataType {
	case "logs":
		err = common.GenerateLogConfig(numberLogsMonitored, agentConfigFilePath)
	default:
	}

	return err
}<|MERGE_RESOLUTION|>--- conflicted
+++ resolved
@@ -54,11 +54,7 @@
 		err = validators.LaunchValidator(vConfig)
 
 		if err == nil {
-<<<<<<< HEAD
-			log.Printf("test case: %s, validate type: %s has been validated successfully", vConfig.GetTestCase(), vConfig.GetValidateType())
-=======
 			log.Printf("Test case: %s, validate type: %s has been successfully validated", vConfig.GetTestCase(), vConfig.GetValidateType())
->>>>>>> 2c859b71
 			return nil
 		}
 		time.Sleep(60 * time.Second)
