--- conflicted
+++ resolved
@@ -9,11 +9,5 @@
 lint: install-tools checklicense impi
 	${LINTER} run ./...
 
-<<<<<<< HEAD
-# use this script as a build-check during development
 compile:
-	bash ./scripts/compile.sh
-=======
-compile:
-	go test -run=NO_MATCH ./...
->>>>>>> 72d81f6a
+	go test -run=NO_MATCH ./...