--- conflicted
+++ resolved
@@ -7,14 +7,15 @@
 	_ "embed"
 	"flag"
 	"fmt"
-	"github.com/stretchr/testify/assert"
 	"log"
 	"strings"
 	"testing"
 	"time"
 
+	"github.com/qri-io/jsonschema"
+	"github.com/stretchr/testify/assert"
+
 	"github.com/aws/amazon-cloudwatch-agent-test/internal/awsservice"
-	"github.com/qri-io/jsonschema"
 )
 
 // Purpose: Detect the changes in metadata endpoint for ECS Container Agent https://github.com/aws/amazon-cloudwatch-agent/blob/main/translator/util/ecsutil/ecsutil.go#L67-L75
@@ -48,17 +49,10 @@
 			t.Fatalf("Test metadata has exhausted %v retry time", RetryTime)
 		}
 
-<<<<<<< HEAD
-		if awsservice.IsLogGroupExists(logGroupName) {
-			awsservice.DeleteLogGroupAndStream(logGroupName, LogStreamName)
-			break
-=======
-		logGroupFound = awsservice.IsLogGroupExists(logGroupName)
-		if !logGroupFound {
+		if !awsservice.IsLogGroupExists(logGroupName) {
 			log.Printf("Current retry: %v/%v and begin to sleep for 20s \n", currentRetry, RetryTime)
 			time.Sleep(20 * time.Second)
 			continue
->>>>>>> df2bd939
 		}
 
 		end := time.Now()
