--- conflicted
+++ resolved
@@ -101,24 +101,7 @@
 	t.AgentConfig = agentConfig
 }
 
-<<<<<<< HEAD
-func (t *TestRunner) Run() status.TestGroupResult {
-	testName := t.TestRunner.GetTestName()
-	log.Printf("Running %v", testName)
-	testGroupResult, err := t.runAgent()
-	if err == nil {
-		testGroupResult = t.TestRunner.Validate()
-	}
-	if testGroupResult.GetStatus() != status.SUCCESSFUL {
-		log.Printf("%v test group failed due to %v", testName, err)
-	}
-	return testGroupResult
-}
-
-func (t *TestRunner) runAgent() (status.TestGroupResult, error) {
-=======
 func (t *BaseTestRunner) RunAgent(runner *TestRunner) (status.TestGroupResult, error) {
->>>>>>> b2737633
 	testGroupResult := status.TestGroupResult{
 		Name: runner.TestRunner.GetTestName(),
 		TestResults: []status.TestResult{
