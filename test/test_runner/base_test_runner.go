// Copyright Amazon.com, Inc. or its affiliates. All Rights Reserved.
// SPDX-License-Identifier: MIT

//go:build !windows

package test_runner

import (
	"errors"
	"fmt"
	"github.com/aws/amazon-cloudwatch-agent-test/internal/awsservice"
	"log"
	"os"
	"path/filepath"
	"time"

	"github.com/aws/amazon-cloudwatch-agent-test/internal/common"
	"github.com/aws/amazon-cloudwatch-agent-test/test/metric/dimension"
	"github.com/aws/amazon-cloudwatch-agent-test/test/status"
)

const (
	configOutputPath     = "/opt/aws/amazon-cloudwatch-agent/bin/config.json"
	agentConfigDirectory = "agent_configs"
	extraConfigDirectory = "extra_configs"
)

type ITestRunner interface {
	Validate() status.TestGroupResult
	GetTestName() string
	GetAgentConfigFileName() string
	GetAgentRunDuration() time.Duration
	GetMeasuredMetrics() []string
	SetupBeforeAgentRun() error
	SetupAfterAgentRun() error
<<<<<<< HEAD
	RunAgent(runner *TestRunner) (status.TestGroupResult, error)
=======
	UseSSM() bool
	SSMParameterName() string
	SetUpConfig() error
	SetAgentConfig(config AgentConfig)
>>>>>>> 44a08601
}

type TestRunner struct {
	TestRunner ITestRunner
}

type BaseTestRunner struct {
	DimensionFactory dimension.Factory
	AgentConfig      AgentConfig
}

type AgentConfig struct {
	ConfigFileName   string
	SSMParameterName string
	UseSSM           bool
}

func (t *BaseTestRunner) GetTestName() string {
	return "BaseTestRunner"
}
func (t *BaseTestRunner) GetAgentConfigFileName() string {
	return "cpu_config.json"
}

func (t *BaseTestRunner) SetupBeforeAgentRun() error {
	return t.SetUpConfig()
}

func (t *BaseTestRunner) SetUpConfig() error {
	agentConfigPath := filepath.Join(agentConfigDirectory, t.AgentConfig.ConfigFileName)
	log.Printf("Starting agent using agent config file %s", agentConfigPath)
	common.CopyFile(agentConfigPath, configOutputPath)
	if t.AgentConfig.UseSSM {
		log.Printf("Starting agent from ssm parameter %s", agentConfigPath)
		agentConfigByteArray, err := os.ReadFile(agentConfigPath)
		if err != nil {
			return errors.New("failed while reading config file")
		}
		agentConfig := string(agentConfigByteArray)
		if agentConfig != awsservice.GetStringParameter(t.AgentConfig.SSMParameterName) {
			log.Printf("ssm agent config %s canged upload new config", t.AgentConfig.SSMParameterName)
			err = awsservice.PutStringParameter(t.AgentConfig.SSMParameterName, agentConfig)
			if err != nil {
				return fmt.Errorf("failed to upload ssm parameter err %v", err)
			}
		}
	}
	return nil
}

func (t *BaseTestRunner) SetupAfterAgentRun() error {
	return nil
}

func (t *BaseTestRunner) GetAgentRunDuration() time.Duration {
	return 30 * time.Second
}

func (t *BaseTestRunner) UseSSM() bool {
	return false
}

func (t *BaseTestRunner) SSMParameterName() string {
	return ""
}

func (t *BaseTestRunner) SetAgentConfig(agentConfig AgentConfig) {
	t.AgentConfig = agentConfig
}

func (t *BaseTestRunner) RunAgent(runner *TestRunner) (status.TestGroupResult, error) {
	testGroupResult := status.TestGroupResult{
		Name: runner.TestRunner.GetTestName(),
		TestResults: []status.TestResult{
			{
				Name:   "Starting Agent",
				Status: status.SUCCESSFUL,
			},
		},
	}

<<<<<<< HEAD
	err := runner.TestRunner.SetupBeforeAgentRun()
=======
	agentConfig := AgentConfig{
		ConfigFileName:   t.TestRunner.GetAgentConfigFileName(),
		SSMParameterName: t.TestRunner.SSMParameterName(),
		UseSSM:           t.TestRunner.UseSSM(),
	}
	t.TestRunner.SetAgentConfig(agentConfig)
	err := t.TestRunner.SetupBeforeAgentRun()
>>>>>>> 44a08601
	if err != nil {
		testGroupResult.TestResults[0].Status = status.FAILED
		return testGroupResult, fmt.Errorf("Failed to complete setup before agent run due to: %w", err)
	}

<<<<<<< HEAD
	agentConfigPath := filepath.Join(agentConfigDirectory, runner.TestRunner.GetAgentConfigFileName())
	log.Printf("Starting agent using agent config file %s", agentConfigPath)
	common.CopyFile(agentConfigPath, configOutputPath)
	err = common.StartAgent(configOutputPath, false)
=======
	if t.TestRunner.UseSSM() {
		err = common.StartAgent(t.TestRunner.SSMParameterName(), false, true)
	} else {
		err = common.StartAgent(configOutputPath, false, false)
	}
>>>>>>> 44a08601

	if err != nil {
		testGroupResult.TestResults[0].Status = status.FAILED
		return testGroupResult, fmt.Errorf("Agent could not start due to: %w", err)
	}

	err = runner.TestRunner.SetupAfterAgentRun()
	if err != nil {
		testGroupResult.TestResults[0].Status = status.FAILED
		return testGroupResult, fmt.Errorf("Failed to complete setup after agent run due to: %w", err)
	}

	runningDuration := runner.TestRunner.GetAgentRunDuration()
	time.Sleep(runningDuration)
	log.Printf("Agent has been running for : %s", runningDuration.String())
	common.StopAgent()

	err = common.DeleteFile(configOutputPath)
	if err != nil {
		testGroupResult.TestResults[0].Status = status.FAILED
		return testGroupResult, fmt.Errorf("Failed to cleanup config file after agent run due to: %w", err)
	}

	return testGroupResult, nil
}

func (t *TestRunner) Run(s ITestSuite) {
	testName := t.TestRunner.GetTestName()
	log.Printf("Running %v", testName)
	testGroupResult, err := t.TestRunner.RunAgent(t)
	if err == nil {
		testGroupResult = t.TestRunner.Validate()
	}

	s.AddToSuiteResult(testGroupResult)
	if testGroupResult.GetStatus() != status.SUCCESSFUL {
		log.Printf("%v test group failed due to %v", testName, err)
	}
}<|MERGE_RESOLUTION|>--- conflicted
+++ resolved
@@ -33,14 +33,11 @@
 	GetMeasuredMetrics() []string
 	SetupBeforeAgentRun() error
 	SetupAfterAgentRun() error
-<<<<<<< HEAD
 	RunAgent(runner *TestRunner) (status.TestGroupResult, error)
-=======
 	UseSSM() bool
 	SSMParameterName() string
 	SetUpConfig() error
 	SetAgentConfig(config AgentConfig)
->>>>>>> 44a08601
 }
 
 type TestRunner struct {
@@ -122,34 +119,25 @@
 		},
 	}
 
-<<<<<<< HEAD
-	err := runner.TestRunner.SetupBeforeAgentRun()
-=======
+
 	agentConfig := AgentConfig{
 		ConfigFileName:   t.TestRunner.GetAgentConfigFileName(),
 		SSMParameterName: t.TestRunner.SSMParameterName(),
 		UseSSM:           t.TestRunner.UseSSM(),
 	}
 	t.TestRunner.SetAgentConfig(agentConfig)
-	err := t.TestRunner.SetupBeforeAgentRun()
->>>>>>> 44a08601
+	err := runner.TestRunner.SetupBeforeAgentRun()
 	if err != nil {
 		testGroupResult.TestResults[0].Status = status.FAILED
 		return testGroupResult, fmt.Errorf("Failed to complete setup before agent run due to: %w", err)
 	}
 
-<<<<<<< HEAD
-	agentConfigPath := filepath.Join(agentConfigDirectory, runner.TestRunner.GetAgentConfigFileName())
-	log.Printf("Starting agent using agent config file %s", agentConfigPath)
-	common.CopyFile(agentConfigPath, configOutputPath)
-	err = common.StartAgent(configOutputPath, false)
-=======
+
 	if t.TestRunner.UseSSM() {
 		err = common.StartAgent(t.TestRunner.SSMParameterName(), false, true)
 	} else {
 		err = common.StartAgent(configOutputPath, false, false)
 	}
->>>>>>> 44a08601
 
 	if err != nil {
 		testGroupResult.TestResults[0].Status = status.FAILED
