# Receivers that agent needs to tests
receivers: "statsd"

#Test case name
test_case: "statsd_stress"
validate_type: "stress"
# Only support metrics/traces/logs
data_type: "metrics"
<<<<<<< HEAD

=======
>>>>>>> d4d6588d
# Number of metrics to be sent or number of log lines being written  each minute
values_per_minute: "<values_per_minute>"
# Number of seconds the agent should run and collect the metrics. In this case, 5 minutes
agent_collection_period: 300 

cloudwatch_agent_config: "<cloudwatch_agent_config>"

# Metric that the test needs to validate; moreover, the stress validation already has
# InstanceID dimension; therefore, does not need to validate it
# https://github.com/aws/amazon-cloudwatch-agent-test/pull/109/files#diff-47c87373e751dd9fd5ce504e44b320765c8b84d6cde524a4e8a32cfa34674165R124-R135
metric_namespace: "CloudWatchAgentStress"
metric_validation: 
  - metric_name: "procstat_cpu_usage"
    metric_dimension: 
      - name: "exe"
        value: "cloudwatch-agent"
      - name: "process_name"
        value: "amazon-cloudwatch-agent"
  - metric_name: "procstat_memory_rss"
    metric_dimension: 
      - name: "exe"
        value: "cloudwatch-agent"
      - name: "process_name"
        value: "amazon-cloudwatch-agent"
  - metric_name: "procstat_memory_swap"
    metric_dimension: 
      - name: "exe"
        value: "cloudwatch-agent"
      - name: "process_name"
        value: "amazon-cloudwatch-agent"
  - metric_name: "procstat_memory_vms"
    metric_dimension: 
      - name: "exe"
        value: "cloudwatch-agent"
      - name: "process_name"
        value: "amazon-cloudwatch-agent"
  - metric_name: "procstat_memory_data"
    metric_dimension: 
      - name: "exe"
        value: "cloudwatch-agent"
      - name: "process_name"
        value: "amazon-cloudwatch-agent"
  - metric_name: "procstat_num_fds"
    metric_dimension: 
      - name: "exe"
        value: "cloudwatch-agent"
      - name: "process_name"
        value: "amazon-cloudwatch-agent"
  - metric_name: "net_bytes_sent"
    metric_dimension: 
      - name: "interface"
        value: "eth0"
  - metric_name: "net_packets_sent"
    metric_dimension: 
      - name: "interface"
        value: "eth0"<|MERGE_RESOLUTION|>--- conflicted
+++ resolved
@@ -6,10 +6,6 @@
 validate_type: "stress"
 # Only support metrics/traces/logs
 data_type: "metrics"
-<<<<<<< HEAD
-
-=======
->>>>>>> d4d6588d
 # Number of metrics to be sent or number of log lines being written  each minute
 values_per_minute: "<values_per_minute>"
 # Number of seconds the agent should run and collect the metrics. In this case, 5 minutes
