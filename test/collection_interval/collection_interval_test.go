// Copyright Amazon.com, Inc. or its affiliates. All Rights Reserved.
// SPDX-License-Identifier: MIT

//go:build !windows

package collection_interval

import (
	"fmt"
	"os"
	"testing"
	"time"

	"github.com/aws/aws-sdk-go-v2/aws"
	"github.com/aws/aws-sdk-go-v2/service/cloudwatch/types"

	"github.com/aws/amazon-cloudwatch-agent-test/environment"
	"github.com/aws/amazon-cloudwatch-agent-test/internal/awsservice"
	"github.com/aws/amazon-cloudwatch-agent-test/internal/common"
)

const (
	// Let the agent run for 2 minute intervals.
	agentRuntime    = 2 * time.Minute
	metricName      = "disk_used_percent"
	periodInSeconds = 60
	retryCount      = 3
)

type input struct {
	lowerBoundInclusive int
	upperBoundInclusive int
	dataInput           string
	testDescription     string
}

var envMetaDataStrings = &(environment.MetaDataStrings{})

func init() {
	environment.RegisterEnvironmentMetaDataFlags(envMetaDataStrings)
}

// Sets the collection interval and makes sure we get the numbers of expected metrics
// With the chance of jitter the sample count of metrics could be lower or higher than expected number of metrics
// The bounds are to account for jitter
// Add a shorter force flush interval than collection interval to make sure sample count are closer to correct
func TestCollectionInterval(t *testing.T) {

	parameters := []input{
		{
			testDescription:     "No collection interval given default to 60s",
			dataInput:           "resources/default.json",
			lowerBoundInclusive: 1,
			upperBoundInclusive: 3,
		},
		{
			testDescription:     "Agent has 10s second collection interval",
			dataInput:           "resources/agent_interval_10s.json",
			lowerBoundInclusive: 11,
			upperBoundInclusive: 13,
		},
		{
			testDescription:     "Metric disk has 10s collection interval",
			dataInput:           "resources/metric_interval_10s.json",
			lowerBoundInclusive: 11,
			upperBoundInclusive: 13,
		},
		{
			testDescription:     "Agent has 60s collection interval, disk has 10s collection interval use disk collection interval",
			dataInput:           "resources/metric_override_interval_10s.json",
			lowerBoundInclusive: 11,
			upperBoundInclusive: 13,
		},
	}

	for _, parameter := range parameters {
		t.Run(fmt.Sprintf("test description %s resource file location %s number of metrics lower bound %d and upper bound %d",
			parameter.testDescription, parameter.dataInput, parameter.lowerBoundInclusive, parameter.upperBoundInclusive), func(t *testing.T) {
			common.CopyFile(parameter.dataInput, common.ConfigOutputPath)
			hostName, err := os.Hostname()
			if err != nil {
				t.Fatalf("Can't get hostname")
			}
			dimensions := []types.Dimension{
				{
					Name:  aws.String(common.Host),
					Value: aws.String(hostName),
				},
			}
			pass := false
			for i := 0; i < retryCount; i++ {
				// Start at the beginning of next minute so cw metrics sample count will only be in the next minute for minute aggregation
				currentTime := time.Now()
				startTime := currentTime.Truncate(time.Minute).Add(time.Minute)
				duration := startTime.Sub(currentTime)
				time.Sleep(duration)
				common.StartAgent(common.ConfigOutputPath, true)
				time.Sleep(agentRuntime)
				common.StopAgent()
				endTime := time.Now()
<<<<<<< HEAD
				if awsservice.IsMetricSampleCountWithinBoundInclusive(metricName, common.Namespace, dimensions, startTime, endTime, parameter.lowerBoundInclusive, parameter.upperBoundInclusive, periodInSeconds) {
=======
				if awsservice.ValidateSampleCount(metricName, common.Namespace, dimensions,
					startTime, endTime,
					parameter.lowerBoundInclusive, parameter.upperBoundInclusive, periodInSeconds) {
>>>>>>> e09661ec
					pass = true
					break
				}
			}
			if !pass {
				t.Fail()
			}
		})
	}
}<|MERGE_RESOLUTION|>--- conflicted
+++ resolved
@@ -98,13 +98,7 @@
 				time.Sleep(agentRuntime)
 				common.StopAgent()
 				endTime := time.Now()
-<<<<<<< HEAD
-				if awsservice.IsMetricSampleCountWithinBoundInclusive(metricName, common.Namespace, dimensions, startTime, endTime, parameter.lowerBoundInclusive, parameter.upperBoundInclusive, periodInSeconds) {
-=======
-				if awsservice.ValidateSampleCount(metricName, common.Namespace, dimensions,
-					startTime, endTime,
-					parameter.lowerBoundInclusive, parameter.upperBoundInclusive, periodInSeconds) {
->>>>>>> e09661ec
+				if awsservice.IsMetricSampleCountWithinBound(metricName, common.Namespace, dimensions, startTime, endTime, parameter.lowerBoundInclusive, parameter.upperBoundInclusive, periodInSeconds) {
 					pass = true
 					break
 				}
