--- conflicted
+++ resolved
@@ -20,19 +20,11 @@
 
 var _ test_runner.ITestRunner = (*NetStatTestRunner)(nil)
 
-<<<<<<< HEAD
-func (t *NetStatTestRunner) validate() status.TestGroupResult {
-	metricsToFetch := t.getMeasuredMetrics()
+func (t *NetStatTestRunner) Validate() status.TestGroupResult {
+	metricsToFetch := t.GetMeasuredMetrics()
 	testResults := make([]status.TestResult, 0, len(metricsToFetch))
 	for metricName := range metricsToFetch {
 		testResults = append(testResults, t.validateNetStatMetric(metricName))
-=======
-func (t *NetStatTestRunner) Validate() status.TestGroupResult {
-	metricsToFetch := t.GetMeasuredMetrics()
-	testResults := make([]status.TestResult, len(metricsToFetch))
-	for i, metricName := range metricsToFetch {
-		testResults[i] = t.validateNetStatMetric(metricName)
->>>>>>> b5e3217a
 	}
 
 	return status.TestGroupResult{
@@ -49,8 +41,7 @@
 	return "netstat_config.json"
 }
 
-<<<<<<< HEAD
-func (t *NetStatTestRunner) getMeasuredMetrics() map[string]*metric.Bounds {
+func (t *NetStatTestRunner) GetMeasuredMetrics() map[string]*metric.Bounds {
 	return map[string]*metric.Bounds{
 		"netstat_tcp_close":       nil,
 		"netstat_tcp_close_wait":  nil,
@@ -65,23 +56,6 @@
 		"netstat_tcp_syn_recv":    nil,
 		"netstat_tcp_time_wait":   nil,
 		"netstat_udp_socket":      nil,
-=======
-func (t *NetStatTestRunner) GetMeasuredMetrics() []string {
-	return []string{
-		"netstat_tcp_close",
-		"netstat_tcp_close_wait",
-		"netstat_tcp_closing",
-		"netstat_tcp_established",
-		"netstat_tcp_fin_wait1",
-		"netstat_tcp_fin_wait2",
-		"netstat_tcp_last_ack",
-		"netstat_tcp_listen",
-		"netstat_tcp_none",
-		"netstat_tcp_syn_sent",
-		"netstat_tcp_syn_recv",
-		"netstat_tcp_time_wait",
-		"netstat_udp_socket",
->>>>>>> b5e3217a
 	}
 }
 
