--- conflicted
+++ resolved
@@ -7,18 +7,11 @@
 
 import (
 	"log"
-	"strings"
 	"time"
 
-<<<<<<< HEAD
-	"github.com/DataDog/datadog-go/statsd"
-	"github.com/aws/aws-sdk-go-v2/aws"
-
-=======
 	"github.com/aws/aws-sdk-go-v2/aws"
 
 	"github.com/aws/amazon-cloudwatch-agent-test/internal/common"
->>>>>>> d4d6588d
 	"github.com/aws/amazon-cloudwatch-agent-test/test/metric"
 	"github.com/aws/amazon-cloudwatch-agent-test/test/metric/dimension"
 	"github.com/aws/amazon-cloudwatch-agent-test/test/status"
@@ -31,44 +24,6 @@
 	test_runner.BaseTestRunner
 }
 
-<<<<<<< HEAD
-// stopChan is for stopping the goroutine generating statsd metrics.
-var stopChan chan struct{} = make(chan struct{})
-
-const (
-	// aggregationInterval must match the JSON configuration.
-	aggregationInterval = 30 * time.Second
-	runDuration         = 3 * time.Minute
-	// If aggregation is not happening there could be a data point every 5 seconds.
-	// So validate the upper bound.
-	upperBound = int(runDuration/aggregationInterval) + 2
-	// Allow 2 missing data points in case CW-Metrics-Web-Service has a 1 minute
-	// delay to store.
-	lowerBound = int(runDuration/aggregationInterval) - 2
-)
-
-type metricInfo struct {
-	metricType string
-	dimensions []string
-}
-
-// Map the metricName to metricInfo.
-// The metric generator uses the name, type and dimensions in this map.
-// And the validate function uses it too.
-var metricMap = map[string]metricInfo{
-	"my_statsd_counter_": {
-		"counter",
-		// Verify users can pass in dimensions via statsd.
-		[]string{"key1:val1"},
-	},
-	"my_statsd_gauge_": {
-		"gauge",
-		[]string{"key2:val2", "key3:val3"},
-	},
-}
-
-=======
->>>>>>> d4d6588d
 func (t *StatsdTestRunner) Validate() status.TestGroupResult {
 	metricsToFetch := t.GetMeasuredMetrics()
 	testResults := make([]status.TestResult, len(metricsToFetch))
@@ -116,13 +71,6 @@
 			Value: dimension.ExpectedDimensionValue{Value: aws.String("value")},
 		},
 	}
-<<<<<<< HEAD
-	for _, d := range metricInfo.dimensions {
-		tag := strings.SplitN(d, ":", 2)
-		instructions = append(instructions, dimension.Instruction{
-			Key:   tag[0],
-			Value: dimension.ExpectedDimensionValue{Value: aws.String(tag[1])},
-=======
 	switch metricName {
 	case "statsd_counter_1":
 		instructions = append(instructions, dimension.Instruction{
@@ -135,7 +83,6 @@
 			// CWA adds this metric_type dimension.
 			Key:   "metric_type",
 			Value: dimension.ExpectedDimensionValue{Value: aws.String("gauge")},
->>>>>>> d4d6588d
 		})
 	}
 
@@ -150,8 +97,6 @@
 		return testResult
 	}
 
-<<<<<<< HEAD
-=======
 	runDuration := t.GetAgentRunDuration()
 	aggregationInterval := 30 * time.Second
 	// If aggregation is not happening there could be a data point every 5 seconds.
@@ -161,41 +106,12 @@
 	// delay to store.
 	lowerBound := int(runDuration/aggregationInterval) - 2
 
->>>>>>> d4d6588d
 	if len(values) < lowerBound || len(values) > upperBound {
 		log.Printf("fail: lowerBound %v, upperBound %v, actual %v",
 			lowerBound, upperBound, len(values))
 		return testResult
 	}
 
-<<<<<<< HEAD
-// sendStatsd will run until signaled to stop.
-// It sends each metric with dimensions at a 1 second interval.
-func sendStatsd() error {
-	client, err := statsd.New("127.0.0.1:8125", statsd.WithMaxMessagesPerPayload(100))
-	if err != nil {
-		log.Println("error creating statsd client", err)
-		return err
-	}
-	defer client.Close()
-
-	ticker := time.NewTicker(time.Second)
-	defer ticker.Stop()
-	for {
-		select {
-		case <-stopChan:
-			return nil
-		case <-ticker.C:
-			// The type depends on the name.
-			for name, info := range metricMap {
-				switch info.metricType {
-				case "counter":
-					client.Count(name, 1, info.dimensions, 1.0)
-				case "gauge":
-					client.Gauge(name, 1, info.dimensions, 1.0)
-				}
-			}
-=======
 	switch metricName {
 	case "statsd_counter_1":
 		if !isAllValuesGreaterThanOrEqualToExpectedValue(metricName, values, 5) {
@@ -204,7 +120,6 @@
 	case "statsd_gauge_1":
 		if !isAllValuesGreaterThanOrEqualToExpectedValue(metricName, values, 1) {
 			return testResult
->>>>>>> d4d6588d
 		}
 	}
 
