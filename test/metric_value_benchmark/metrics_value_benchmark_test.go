// Copyright Amazon.com, Inc. or its affiliates. All Rights Reserved.
// SPDX-License-Identifier: MIT

//go:build linux && integration
// +build linux,integration

package metric_value_benchmark

import (
	"fmt"
	"github.com/aws/amazon-cloudwatch-agent-test/environment"
	"github.com/aws/amazon-cloudwatch-agent-test/environment/computetype"
	"github.com/aws/amazon-cloudwatch-agent-test/test/metric"
	"github.com/aws/amazon-cloudwatch-agent-test/test/status"
	"github.com/stretchr/testify/suite"
	"log"
	"testing"
)

const namespace = "MetricValueBenchmarkTest"

type MetricBenchmarkTestSuite struct {
	suite.Suite
	result status.TestSuiteResult
}

func (suite *MetricBenchmarkTestSuite) SetupSuite() {
	fmt.Println(">>>> Starting MetricBenchmarkTestSuite")
}

func (suite *MetricBenchmarkTestSuite) TearDownSuite() {
	suite.result.Print()
	fmt.Println(">>>> Finished MetricBenchmarkTestSuite")
}

<<<<<<< HEAD
var testRunners = []*TestRunner{
	{testRunner: &DiskTestRunner{}},
	{testRunner: &CPUTestRunner{}},
	{testRunner: &MemTestRunner{}},
	{testRunner: &ProcStatTestRunner{}},
	{testRunner: &DiskIOTestRunner{}},
	{testRunner: &NetTestRunner{}},
=======
// TODO: test this runAgentStrategy and then if it works, refactor the ec2 ones with this too. -> no do this later?

var envMetaDataStrings = &(environment.MetaDataStrings{})

func init() {
	environment.RegisterEnvironmentMetaDataFlags(envMetaDataStrings)
}

var (
	ecsTestRunners []*ECSTestRunner
	ec2TestRunners []*TestRunner
)

func getEcsTestRunners(env *environment.MetaData) []*ECSTestRunner {
	if ecsTestRunners == nil {
		factory := &metric.MetricFetcherFactory{Env: env}

		ecsTestRunners = []*ECSTestRunner{
			{testRunner: &ContainerInsightsTestRunner{ECSBaseTestRunner{MetricFetcherFactory: factory}},
				agentRunStrategy: &ECSAgentRunStrategy{}},
		}
	}
	return ecsTestRunners
}

func getEc2TestRunners(env *environment.MetaData) []*TestRunner {
	if ec2TestRunners == nil {
		factory := &metric.MetricFetcherFactory{Env: env}
		ec2TestRunners = []*TestRunner{
			{testRunner: &SwapTestRunner{BaseTestRunner{MetricFetcherFactory: factory}}},
			{testRunner: &DiskTestRunner{BaseTestRunner{MetricFetcherFactory: factory}}},
			{testRunner: &CPUTestRunner{BaseTestRunner{MetricFetcherFactory: factory}}},
			{testRunner: &MemTestRunner{BaseTestRunner{MetricFetcherFactory: factory}}},
			{testRunner: &ProcStatTestRunner{BaseTestRunner{MetricFetcherFactory: factory}}},
			{testRunner: &DiskIOTestRunner{BaseTestRunner{MetricFetcherFactory: factory}}},
			{testRunner: &NetTestRunner{BaseTestRunner{MetricFetcherFactory: factory}}},
		}
	}
	return ec2TestRunners
>>>>>>> 9ca21a60
}

func (suite *MetricBenchmarkTestSuite) TestAllInSuite() {
	env := environment.GetEnvironmentMetaData(envMetaDataStrings)
	if env.ComputeType == computetype.ECS {
		log.Print("Environment compute type is ECS")
		for _, ecsTestRunner := range getEcsTestRunners(env) {
			ecsTestRunner.Run(suite, env)
		}
	} else {
		for _, testRunner := range getEc2TestRunners(env) {
			testRunner.Run(suite)
		}
	}

	suite.Assert().Equal(status.SUCCESSFUL, suite.result.GetStatus(), "Metric Benchmark Test Suite Failed")
}

func (suite *MetricBenchmarkTestSuite) AddToSuiteResult(r status.TestGroupResult) {
	suite.result.TestGroupResults = append(suite.result.TestGroupResults, r)
}

func TestMetricValueBenchmarkSuite(t *testing.T) {
	suite.Run(t, new(MetricBenchmarkTestSuite))
}

func isAllValuesGreaterThanOrEqualToZero(metricName string, values []float64) bool {
	if len(values) == 0 {
		log.Printf("No values found %v", metricName)
		return false
	}
	for _, value := range values {
		if value < 0 {
			log.Printf("Values are not all greater than or equal to zero for %v", metricName)
			return false
		}
	}
	log.Printf("Values are all greater than or equal to zero for %v", metricName)
	return true
}<|MERGE_RESOLUTION|>--- conflicted
+++ resolved
@@ -33,15 +33,6 @@
 	fmt.Println(">>>> Finished MetricBenchmarkTestSuite")
 }
 
-<<<<<<< HEAD
-var testRunners = []*TestRunner{
-	{testRunner: &DiskTestRunner{}},
-	{testRunner: &CPUTestRunner{}},
-	{testRunner: &MemTestRunner{}},
-	{testRunner: &ProcStatTestRunner{}},
-	{testRunner: &DiskIOTestRunner{}},
-	{testRunner: &NetTestRunner{}},
-=======
 // TODO: test this runAgentStrategy and then if it works, refactor the ec2 ones with this too. -> no do this later?
 
 var envMetaDataStrings = &(environment.MetaDataStrings{})
@@ -81,7 +72,6 @@
 		}
 	}
 	return ec2TestRunners
->>>>>>> 9ca21a60
 }
 
 func (suite *MetricBenchmarkTestSuite) TestAllInSuite() {
