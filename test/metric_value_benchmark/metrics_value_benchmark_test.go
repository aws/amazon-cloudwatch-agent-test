--- conflicted
+++ resolved
@@ -33,7 +33,6 @@
 	fmt.Println(">>>> Finished MetricBenchmarkTestSuite")
 }
 
-<<<<<<< HEAD
 // TODO: test this runAgentStrategy and then if it works, refactor the ec2 ones with this too. -> no do this later?
 
 var envMetaDataStrings = &(environment.MetaDataStrings{})
@@ -67,17 +66,11 @@
 			{testRunner: &MemTestRunner{BaseTestRunner{MetricFetcherFactory: factory}}},
 			{testRunner: &ProcStatTestRunner{BaseTestRunner{MetricFetcherFactory: factory}}},
 			{testRunner: &DiskIOTestRunner{BaseTestRunner{MetricFetcherFactory: factory}}},
+      {testRunner: &NetTestRunner{BaseTestRunner{MetricFetcherFactory: factory}}},
+
 		}
 	}
 	return ec2TestRunners
-=======
-var testRunners = []*TestRunner{
-	{testRunner: &CPUTestRunner{}},
-	{testRunner: &MemTestRunner{}},
-	{testRunner: &ProcStatTestRunner{}},
-	{testRunner: &DiskIOTestRunner{}},
-	{testRunner: &NetTestRunner{}},
->>>>>>> dbbb32ed
 }
 
 func (suite *MetricBenchmarkTestSuite) TestAllInSuite() {
