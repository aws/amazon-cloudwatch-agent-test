// Copyright Amazon.com, Inc. or its affiliates. All Rights Reserved.
// SPDX-License-Identifier: MIT

//go:build !windows

package metric_value_benchmark

import (
	_ "embed"
	"strings"
	"time"

	"github.com/aws/aws-sdk-go-v2/aws"
	"github.com/qri-io/jsonschema"

	"github.com/aws/amazon-cloudwatch-agent-test/internal/awsservice"
	"github.com/aws/amazon-cloudwatch-agent-test/internal/common"
	"github.com/aws/amazon-cloudwatch-agent-test/test/metric"
	"github.com/aws/amazon-cloudwatch-agent-test/test/metric/dimension"
	"github.com/aws/amazon-cloudwatch-agent-test/test/status"
	"github.com/aws/amazon-cloudwatch-agent-test/test/test_runner"
)

type EMFTestRunner struct {
	test_runner.BaseTestRunner
}

//go:embed agent_resources/emf_counter.json
var emfMetricValueBenchmarkSchema string

var _ test_runner.ITestRunner = (*EMFTestRunner)(nil)

func (t *EMFTestRunner) Validate() status.TestGroupResult {
	metricsToFetch := t.GetMeasuredMetrics()
	testResults := make([]status.TestResult, len(metricsToFetch))
	for i, metricName := range metricsToFetch {
		testResults[i] = t.validateEMFMetric(metricName)
	}

	testResults = append(testResults, validateEMFLogs("MetricValueBenchmarkTest", awsservice.GetInstanceId()))

	return status.TestGroupResult{
		Name:        t.GetTestName(),
		TestResults: testResults,
	}
}

func (t *EMFTestRunner) GetTestName() string {
	return "EMF"
}

func (t *EMFTestRunner) GetAgentConfigFileName() string {
	return "emf_config.json"
}

func (t *EMFTestRunner) SetupAfterAgentRun() error {
	// EC2 Image Builder creates a bash script that sends emf format to cwagent at port 8125
	// The bash script is at /etc/emf.sh
	// TOKEN=$(curl -X PUT "http://169.254.169.254/latest/api/token" -H "X-aws-ec2-metadata-token-ttl-seconds: 21600")
	// INSTANCEID=$(curl -H "X-aws-ec2-metadata-token: \${TOKEN}" -v http://169.254.169.254/latest/meta-data/instance-id)
	// for times in  {1..3}
	//  do
	//   CURRENT_TIME=$(date +%s%N | cut -b1-13)
	//   echo '{"_aws":{"Timestamp":'"${CURRENT_TIME}"',"LogGroupName":"MetricValueBenchmarkTest","CloudWatchMetrics":[{"Namespace":"MetricValueBenchmarkTest","Dimensions":[["Type","InstanceId"]],"Metrics":[{"Name":"EMFCounter","Unit":"Count","InstanceId":"'"${INSTANCEID}"'"}]}]},"Type":"Counter","EMFCounter":5}' \ > /dev/udp/0.0.0.0/25888
	//   sleep 60
	// done
	startEMFCommands := []string{
		"sudo bash /etc/emf.sh",
	}

	return common.RunCommands(startEMFCommands)
}

func (t *EMFTestRunner) GetMeasuredMetrics() []string {
	return []string{"EMFCounter"}
}

func (t *EMFTestRunner) validateEMFMetric(metricName string) status.TestResult {
	testResult := status.TestResult{
		Name:   metricName,
		Status: status.FAILED,
	}

	dims, failed := t.DimensionFactory.GetDimensions([]dimension.Instruction{
		{
			Key:   "InstanceId",
			Value: dimension.UnknownDimensionValue(),
		},
		{
			Key:   "Type",
			Value: dimension.ExpectedDimensionValue{Value: aws.String("Counter")},
		},
	})

	if len(failed) > 0 {
		return testResult
	}

	fetcher := metric.MetricValueFetcher{}
	values, err := fetcher.Fetch(namespace, metricName, dims, metric.AVERAGE, common.HighResolutionStatPeriod)
	if err != nil {
		return testResult
	}

<<<<<<< HEAD
	if !common.IsAllValuesGreaterThanOrEqualToExpectedValue(metricName, values, 5) {
=======
	if !metric.IsAllValuesGreaterThanOrEqualToExpectedValue(metricName, values, 5) {
>>>>>>> 1b456051
		return testResult
	}

	testResult.Status = status.SUCCESSFUL
	return testResult
}

func validateEMFLogs(group, stream string) status.TestResult {
	testResult := status.TestResult{
		Name:   "emf-logs",
		Status: status.FAILED,
	}

	rs := jsonschema.Must(emfMetricValueBenchmarkSchema)

	validateLogContents := func(s string) bool {
		return strings.Contains(s, "\"EMFCounter\":5")
	}

	now := time.Now()
	ok, err := awsservice.ValidateLogs(group, stream, nil, &now, func(logs []string) bool {
		if len(logs) < 1 {
			return false
		}

		for _, l := range logs {
			if !awsservice.MatchEMFLogWithSchema(l, rs, validateLogContents) {
				return false
			}
		}
		return true
	})

	if err != nil || !ok {
		return testResult
	}

	testResult.Status = status.SUCCESSFUL
	return testResult
}<|MERGE_RESOLUTION|>--- conflicted
+++ resolved
@@ -102,11 +102,7 @@
 		return testResult
 	}
 
-<<<<<<< HEAD
-	if !common.IsAllValuesGreaterThanOrEqualToExpectedValue(metricName, values, 5) {
-=======
 	if !metric.IsAllValuesGreaterThanOrEqualToExpectedValue(metricName, values, 5) {
->>>>>>> 1b456051
 		return testResult
 	}
 
