--- conflicted
+++ resolved
@@ -20,19 +20,11 @@
 
 var _ test_runner.ITestRunner = (*MemTestRunner)(nil)
 
-<<<<<<< HEAD
-func (m *MemTestRunner) validate() status.TestGroupResult {
-	metricsToFetch := m.getMeasuredMetrics()
+func (m *MemTestRunner) Validate() status.TestGroupResult {
+	metricsToFetch := m.GetMeasuredMetrics()
 	testResults := make([]status.TestResult, 0, len(metricsToFetch))
 	for name := range metricsToFetch {
 		testResults = append(testResults, m.validateMemMetric(name))
-=======
-func (m *MemTestRunner) Validate() status.TestGroupResult {
-	metricsToFetch := m.GetMeasuredMetrics()
-	testResults := make([]status.TestResult, len(metricsToFetch))
-	for i, name := range metricsToFetch {
-		testResults[i] = m.validateMemMetric(name)
->>>>>>> b5e3217a
 	}
 
 	return status.TestGroupResult{
@@ -49,12 +41,7 @@
 	return "mem_config.json"
 }
 
-<<<<<<< HEAD
-func (m *MemTestRunner) getAgentRunDuration() time.Duration {
-	return minimumAgentRuntime
-}
-
-func (m *MemTestRunner) getMeasuredMetrics() map[string]*metric.Bounds {
+func (m *MemTestRunner) GetMeasuredMetrics() map[string]*metric.Bounds {
 	return map[string]*metric.Bounds{
 		"mem_active":            nil,
 		"mem_available":         nil,
@@ -67,12 +54,6 @@
 		"mem_used":              nil,
 		"mem_used_percent":      nil,
 	}
-=======
-func (m *MemTestRunner) GetMeasuredMetrics() []string {
-	return []string{
-		"mem_active", "mem_available", "mem_available_percent", "mem_buffered", "mem_cached",
-		"mem_free", "mem_inactive", "mem_total", "mem_used", "mem_used_percent"}
->>>>>>> b5e3217a
 }
 
 func (m *MemTestRunner) validateMemMetric(metricName string) status.TestResult {
