--- conflicted
+++ resolved
@@ -21,19 +21,11 @@
 
 var _ test_runner.ITestRunner = (*ProcStatTestRunner)(nil)
 
-<<<<<<< HEAD
-func (m *ProcStatTestRunner) validate() status.TestGroupResult {
-	metricsToFetch := m.getMeasuredMetrics()
+func (m *ProcStatTestRunner) Validate() status.TestGroupResult {
+	metricsToFetch := m.GetMeasuredMetrics()
 	testResults := make([]status.TestResult, 0, len(metricsToFetch))
 	for name := range metricsToFetch {
 		testResults = append(testResults, m.validateProcStatMetric(name))
-=======
-func (m *ProcStatTestRunner) Validate() status.TestGroupResult {
-	metricsToFetch := m.GetMeasuredMetrics()
-	testResults := make([]status.TestResult, len(metricsToFetch))
-	for i, name := range metricsToFetch {
-		testResults[i] = m.validateProcStatMetric(name)
->>>>>>> b5e3217a
 	}
 
 	return status.TestGroupResult{
@@ -54,8 +46,7 @@
 	return nil
 }
 
-<<<<<<< HEAD
-func (m *ProcStatTestRunner) getMeasuredMetrics() map[string]*metric.Bounds {
+func (m *ProcStatTestRunner) GetMeasuredMetrics() map[string]*metric.Bounds {
 	return map[string]*metric.Bounds{
 		"procstat_cpu_time_system": nil,
 		"procstat_cpu_time_user":   nil,
@@ -67,12 +58,6 @@
 		"procstat_memory_swap":     nil,
 		"procstat_memory_vms":      nil,
 	}
-=======
-func (m *ProcStatTestRunner) GetMeasuredMetrics() []string {
-	return []string{
-		"procstat_cpu_time_system", "procstat_cpu_time_user", "procstat_cpu_usage", "procstat_memory_data", "procstat_memory_locked",
-		"procstat_memory_rss", "procstat_memory_stack", "procstat_memory_swap", "procstat_memory_vms"}
->>>>>>> b5e3217a
 }
 
 func (m *ProcStatTestRunner) validateProcStatMetric(metricName string) status.TestResult {
