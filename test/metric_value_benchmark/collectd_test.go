--- conflicted
+++ resolved
@@ -76,11 +76,7 @@
 		Status: status.FAILED,
 	}
 
-<<<<<<< HEAD
-	fetcher, err := t.metric.GetMetricFetcher(metricName)
-=======
 	fetcher, err := t.MetricFetcherFactory.GetMetricFetcher(metricName)
->>>>>>> 285e0223
 	if err != nil {
 		return testResult
 	}
