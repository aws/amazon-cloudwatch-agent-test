// Copyright Amazon.com, Inc. or its affiliates. All Rights Reserved.
// SPDX-License-Identifier: MIT

//go:build linux && integration
// +build linux,integration

package metric_value_benchmark

import (
	"github.com/aws/amazon-cloudwatch-agent-test/test/metric"
	"github.com/aws/amazon-cloudwatch-agent-test/test/metric/dimension"
	"github.com/aws/amazon-cloudwatch-agent-test/test/status"
	"github.com/aws/amazon-cloudwatch-agent-test/test/test_runner"
	"github.com/aws/aws-sdk-go-v2/aws"
	"log"
)

type CPUTestRunner struct {
	test_runner.BaseTestRunner
}

var _ test_runner.ITestRunner = (*CPUTestRunner)(nil)

<<<<<<< HEAD
func (t *CPUTestRunner) validate() status.TestGroupResult {
	metricsToFetch := t.getMeasuredMetrics()
	testResults := make([]status.TestResult, 0, len(metricsToFetch))
	for metricName, bounds := range metricsToFetch {
		testResults = append(testResults, t.validateCpuMetric(metricName, bounds))
=======
func (t *CPUTestRunner) Validate() status.TestGroupResult {
	metricsToFetch := t.GetMeasuredMetrics()
	testResults := make([]status.TestResult, len(metricsToFetch))
	for i, metricName := range metricsToFetch {
		testResults[i] = t.validateCpuMetric(metricName)
>>>>>>> b5e3217a
	}

	return status.TestGroupResult{
		Name:        t.GetTestName(),
		TestResults: testResults,
	}
}

func (t *CPUTestRunner) GetTestName() string {
	return "CPU"
}

func (t *CPUTestRunner) GetAgentConfigFileName() string {
	return "cpu_config.json"
}

<<<<<<< HEAD
func (t *CPUTestRunner) getAgentRunDuration() time.Duration {
	return minimumAgentRuntime
}

func (t *CPUTestRunner) getMeasuredMetrics() map[string]*metric.Bounds {
	return map[string]*metric.Bounds{
		"cpu_time_active":     nil,
		"cpu_time_guest":      nil,
		"cpu_time_guest_nice": nil,
		"cpu_time_idle":       nil,
		"cpu_time_iowait":     nil,
		"cpu_time_irq":        nil,
		"cpu_time_nice":       nil,
		"cpu_time_softirq":    nil,
		"cpu_time_steal":      nil,
		"cpu_time_system":     nil,
		"cpu_time_user":       nil,
		"cpu_usage_active": {
			Lower: 0.2,
			Upper: 0.4,
		},
		"cpu_usage_guest": {
			Lower: 0,
			Upper: 0,
		},
		"cpu_usage_guest_nice": {
			Lower: 0,
			Upper: 0,
		},
		"cpu_usage_idle": {
			Lower: 99,
			Upper: 100,
		},
		"cpu_usage_iowait": {
			Lower: 0.01,
			Upper: 0.05,
		},
		"cpu_usage_irq": {
			Lower: 0,
			Upper: 0,
		},
		"cpu_usage_nice": {
			Lower: 0,
			Upper: 0,
		},
		"cpu_usage_softirq": {
			Lower: 0,
			Upper: 0.005,
		},
		"cpu_usage_steal": {
			Lower: 0.05,
			Upper: 0.1,
		},
		"cpu_usage_system": {
			Lower: 0.05,
			Upper: 0.2,
		},
		"cpu_usage_user": {
			Lower: 0.02,
			Upper: 0.07,
		},
	}
=======
func (t *CPUTestRunner) GetMeasuredMetrics() []string {
	return []string{
		"cpu_time_active", "cpu_time_guest", "cpu_time_guest_nice", "cpu_time_idle", "cpu_time_iowait", "cpu_time_irq",
		"cpu_time_nice", "cpu_time_softirq", "cpu_time_steal", "cpu_time_system", "cpu_time_user",
		"cpu_usage_active", "cpu_usage_guest", "cpu_usage_guest_nice", "cpu_usage_idle", "cpu_usage_iowait",
		"cpu_usage_irq", "cpu_usage_nice", "cpu_usage_softirq", "cpu_usage_steal", "cpu_usage_system", "cpu_usage_user"}
>>>>>>> b5e3217a
}

func (t *CPUTestRunner) validateCpuMetric(metricName string, bounds *metric.Bounds) status.TestResult {
	testResult := status.TestResult{
		Name:   metricName,
		Status: status.FAILED,
	}

	dims, failed := t.DimensionFactory.GetDimensions([]dimension.Instruction{
		{
			Key:   "InstanceId",
			Value: dimension.UnknownDimensionValue(),
		},
		{
			Key:   "cpu",
			Value: dimension.ExpectedDimensionValue{aws.String("cpu-total")},
		},
	})

	if len(failed) > 0 {
		return testResult
	}

	fetcher := metric.MetricValueFetcher{}
	values, err := fetcher.Fetch(namespace, metricName, dims, metric.AVERAGE)
	log.Printf("metric values are %v", values)
	if err != nil {
		return testResult
	}

	testResult.Values = values

	if !isAllValuesGreaterThanOrEqualToZero(metricName, values) {
		return testResult
	}

	if bounds != nil && !IsMetricWithinBounds(values, *bounds) {
		return testResult
	}

	testResult.Status = status.SUCCESSFUL
	return testResult
}<|MERGE_RESOLUTION|>--- conflicted
+++ resolved
@@ -21,19 +21,11 @@
 
 var _ test_runner.ITestRunner = (*CPUTestRunner)(nil)
 
-<<<<<<< HEAD
-func (t *CPUTestRunner) validate() status.TestGroupResult {
-	metricsToFetch := t.getMeasuredMetrics()
+func (t *CPUTestRunner) Validate() status.TestGroupResult {
+	metricsToFetch := t.GetMeasuredMetrics()
 	testResults := make([]status.TestResult, 0, len(metricsToFetch))
 	for metricName, bounds := range metricsToFetch {
 		testResults = append(testResults, t.validateCpuMetric(metricName, bounds))
-=======
-func (t *CPUTestRunner) Validate() status.TestGroupResult {
-	metricsToFetch := t.GetMeasuredMetrics()
-	testResults := make([]status.TestResult, len(metricsToFetch))
-	for i, metricName := range metricsToFetch {
-		testResults[i] = t.validateCpuMetric(metricName)
->>>>>>> b5e3217a
 	}
 
 	return status.TestGroupResult{
@@ -50,12 +42,7 @@
 	return "cpu_config.json"
 }
 
-<<<<<<< HEAD
-func (t *CPUTestRunner) getAgentRunDuration() time.Duration {
-	return minimumAgentRuntime
-}
-
-func (t *CPUTestRunner) getMeasuredMetrics() map[string]*metric.Bounds {
+func (t *CPUTestRunner) GetMeasuredMetrics() map[string]*metric.Bounds {
 	return map[string]*metric.Bounds{
 		"cpu_time_active":     nil,
 		"cpu_time_guest":      nil,
@@ -113,14 +100,6 @@
 			Upper: 0.07,
 		},
 	}
-=======
-func (t *CPUTestRunner) GetMeasuredMetrics() []string {
-	return []string{
-		"cpu_time_active", "cpu_time_guest", "cpu_time_guest_nice", "cpu_time_idle", "cpu_time_iowait", "cpu_time_irq",
-		"cpu_time_nice", "cpu_time_softirq", "cpu_time_steal", "cpu_time_system", "cpu_time_user",
-		"cpu_usage_active", "cpu_usage_guest", "cpu_usage_guest_nice", "cpu_usage_idle", "cpu_usage_iowait",
-		"cpu_usage_irq", "cpu_usage_nice", "cpu_usage_softirq", "cpu_usage_steal", "cpu_usage_system", "cpu_usage_user"}
->>>>>>> b5e3217a
 }
 
 func (t *CPUTestRunner) validateCpuMetric(metricName string, bounds *metric.Bounds) status.TestResult {
@@ -136,7 +115,7 @@
 		},
 		{
 			Key:   "cpu",
-			Value: dimension.ExpectedDimensionValue{aws.String("cpu-total")},
+			Value: dimension.ExpectedDimensionValue{Value: aws.String("cpu-total")},
 		},
 	})
 
