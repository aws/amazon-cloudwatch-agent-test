--- conflicted
+++ resolved
@@ -2,22 +2,16 @@
 // SPDX-License-Identifier: MIT
 
 //go:build !windows
-// +build !windows
 
 package metric_value_benchmark
 
 import (
+	"log"
+
 	"github.com/aws/amazon-cloudwatch-agent-test/test/metric"
 	"github.com/aws/amazon-cloudwatch-agent-test/test/metric/dimension"
 	"github.com/aws/amazon-cloudwatch-agent-test/test/status"
 	"github.com/aws/amazon-cloudwatch-agent-test/test/test_runner"
-	"log"
-<<<<<<< HEAD
-
-	"github.com/aws/amazon-cloudwatch-agent-test/test/metric"
-	"github.com/aws/amazon-cloudwatch-agent-test/test/status"
-=======
->>>>>>> d860b8de
 )
 
 type DiskTestRunner struct {
@@ -30,7 +24,7 @@
 	metricsToFetch := t.GetMeasuredMetrics()
 	testResults := make([]status.TestResult, len(metricsToFetch))
 	for i, metricName := range metricsToFetch {
-		testResults[i] = t.validateDiskMetric(metricName)
+		testResults[i] = t.ValidateDiskMetric(metricName)
 	}
 
 	return status.TestGroupResult{
@@ -59,7 +53,7 @@
 	}
 }
 
-func (t *DiskTestRunner) validateDiskMetric(metricName string) status.TestResult {
+func (t *DiskTestRunner) ValidateDiskMetric(metricName string) status.TestResult {
 	testResult := status.TestResult{
 		Name:   metricName,
 		Status: status.FAILED,
@@ -77,8 +71,8 @@
 	}
 
 	fetcher := metric.MetricValueFetcher{}
+	values, err := fetcher.Fetch(namespace, metricName, dims, metric.AVERAGE)
 
-	values, err := fetcher.Fetch(namespace, metricName, dims, metric.AVERAGE)
 	log.Printf("metric values are %v", values)
 	if err != nil {
 		return testResult
