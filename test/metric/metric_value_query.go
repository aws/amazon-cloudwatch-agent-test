// Copyright Amazon.com, Inc. or its affiliates. All Rights Reserved.
// SPDX-License-Identifier: MIT

//go:build linux && integration
// +build linux,integration

package metric

import (
	"fmt"
	"log"
	"strings"
	"time"

	"github.com/aws/aws-sdk-go-v2/aws"
	"github.com/aws/aws-sdk-go-v2/service/cloudwatch"
	"github.com/aws/aws-sdk-go-v2/service/cloudwatch/types"

	"github.com/aws/amazon-cloudwatch-agent-test/internal/awsservice"
)

type MetricValueFetcher struct {
}

<<<<<<< HEAD
type MetricFetcherFactory struct {
	Env *environment.MetaData
}

func (factory *MetricFetcherFactory) GetMetricFetcher(metricName string) (MetricValueFetcher, error) {
	for _, fetcher := range metricValueFetchers {
		if IsApplicable(fetcher, metricName) {
			fetcher.setEnv(factory.Env)
			return fetcher, nil
		}
	}
	err := fmt.Errorf("No metric fetcher for metricName %v", metricName)
	log.Printf("%s", err)
	return nil, err
}

type MetricValueFetcher interface {
	// Fetch and fetch uses GetMetricData to return the metrics value being submitted
	//in the last 10 minutes with the given metric name, namespace, and dimensions.
	Fetch(namespace, metricName string, stat Statistics) (MetricValues, error)
	fetch(namespace, metricName string, metricSpecificDimensions []types.Dimension, stat Statistics) (MetricValues, error)

	// getMetricSpecificDimensions returns the dimensions that needs to be scraped by each plugin
	getMetricSpecificDimensions(metricName string) []types.Dimension

	// getPluginSupportedMetric returns the supported metrics for each plugin
	// https://github.com/aws/amazon-cloudwatch-agent/blob/6451e8b913bcf9892f2cead08e335c913c690e6d/translator/translate/metrics/config/registered_metrics.go
	getPluginSupportedMetric() map[string]struct{}
	setEnv(env *environment.MetaData)
}

type baseMetricValueFetcher struct {
	Env *environment.MetaData
}

func (f *baseMetricValueFetcher) getEnv() *environment.MetaData {
	return f.Env
}

func (f *baseMetricValueFetcher) setEnv(env *environment.MetaData) {
	f.Env = env
}

func (f *baseMetricValueFetcher) getInstanceIdDimension() types.Dimension {
	ec2InstanceId := awsservice.GetInstanceId()

	//TODO For now they can stay. Later host metrics fetchers might need to be flexible on how to get instance Id
	//because that will be different when testing for ecs ec2 launch type vs plain ec2
	return types.Dimension{
		Name:  aws.String("InstanceId"),
		Value: aws.String(ec2InstanceId),
	}
}

func (f *baseMetricValueFetcher) getMetricSpecificDimensions(string) []types.Dimension {
	return []types.Dimension{}
}

func (f *baseMetricValueFetcher) getPluginSupportedMetric() map[string]struct{} {
	return map[string]struct{}{}
}

func (f *baseMetricValueFetcher) fetch(namespace, metricName string, metricSpecificDimensions []types.Dimension, stat Statistics) (MetricValues, error) {
=======
func (n *MetricValueFetcher) Fetch(namespace, metricName string, metricSpecificDimensions []types.Dimension, stat Statistics) (MetricValues, error) {
>>>>>>> b5e3217a
	dimensions := metricSpecificDimensions
	log.Printf("Metric query input dimensions : %s", fmt.Sprint(dimensions))

	metricToFetch := types.Metric{
		Namespace:  aws.String(namespace),
		MetricName: aws.String(metricName),
		Dimensions: dimensions,
	}

	metricQueryPeriod := int32(60)
	metricDataQueries := []types.MetricDataQuery{
		{
			MetricStat: &types.MetricStat{
				Metric: &metricToFetch,
				Period: &metricQueryPeriod,
				Stat:   aws.String(string(stat)),
			},
			Id: aws.String(strings.ToLower(metricName)),
		},
	}

	endTime := time.Now()
	startTime := subtractMinutes(endTime, 10)
	getMetricDataInput := cloudwatch.GetMetricDataInput{
		StartTime:         &startTime,
		EndTime:           &endTime,
		MetricDataQueries: metricDataQueries,
	}

	log.Printf("Metric data input is : %s", fmt.Sprint(getMetricDataInput))

	cwmClient, clientContext, err := awsservice.GetCloudWatchMetricsClient()
	if err != nil {
		return nil, fmt.Errorf("Error occurred while creating CloudWatch client: %v", err.Error())
	}

	output, err := cwmClient.GetMetricData(*clientContext, &getMetricDataInput)
	if err != nil {
		return nil, fmt.Errorf("Error getting metric data %v", err)
	}

	result := output.MetricDataResults[0].Values
	log.Printf("Metric values are : %s", fmt.Sprint(result))

	return result, nil
}

func subtractMinutes(fromTime time.Time, minutes int) time.Time {
	tenMinutes := time.Duration(-1*minutes) * time.Minute
	return fromTime.Add(tenMinutes)
}

// IsApplicable checks whether the given metric is supported within the plugin
// (e.g cpu_time_active is supported in CPU plugin while mem_active does not)
func IsApplicable(f MetricValueFetcher, metric string) bool {
	_, exists := f.getPluginSupportedMetric()[metric]
	return exists
}<|MERGE_RESOLUTION|>--- conflicted
+++ resolved
@@ -22,73 +22,7 @@
 type MetricValueFetcher struct {
 }
 
-<<<<<<< HEAD
-type MetricFetcherFactory struct {
-	Env *environment.MetaData
-}
-
-func (factory *MetricFetcherFactory) GetMetricFetcher(metricName string) (MetricValueFetcher, error) {
-	for _, fetcher := range metricValueFetchers {
-		if IsApplicable(fetcher, metricName) {
-			fetcher.setEnv(factory.Env)
-			return fetcher, nil
-		}
-	}
-	err := fmt.Errorf("No metric fetcher for metricName %v", metricName)
-	log.Printf("%s", err)
-	return nil, err
-}
-
-type MetricValueFetcher interface {
-	// Fetch and fetch uses GetMetricData to return the metrics value being submitted
-	//in the last 10 minutes with the given metric name, namespace, and dimensions.
-	Fetch(namespace, metricName string, stat Statistics) (MetricValues, error)
-	fetch(namespace, metricName string, metricSpecificDimensions []types.Dimension, stat Statistics) (MetricValues, error)
-
-	// getMetricSpecificDimensions returns the dimensions that needs to be scraped by each plugin
-	getMetricSpecificDimensions(metricName string) []types.Dimension
-
-	// getPluginSupportedMetric returns the supported metrics for each plugin
-	// https://github.com/aws/amazon-cloudwatch-agent/blob/6451e8b913bcf9892f2cead08e335c913c690e6d/translator/translate/metrics/config/registered_metrics.go
-	getPluginSupportedMetric() map[string]struct{}
-	setEnv(env *environment.MetaData)
-}
-
-type baseMetricValueFetcher struct {
-	Env *environment.MetaData
-}
-
-func (f *baseMetricValueFetcher) getEnv() *environment.MetaData {
-	return f.Env
-}
-
-func (f *baseMetricValueFetcher) setEnv(env *environment.MetaData) {
-	f.Env = env
-}
-
-func (f *baseMetricValueFetcher) getInstanceIdDimension() types.Dimension {
-	ec2InstanceId := awsservice.GetInstanceId()
-
-	//TODO For now they can stay. Later host metrics fetchers might need to be flexible on how to get instance Id
-	//because that will be different when testing for ecs ec2 launch type vs plain ec2
-	return types.Dimension{
-		Name:  aws.String("InstanceId"),
-		Value: aws.String(ec2InstanceId),
-	}
-}
-
-func (f *baseMetricValueFetcher) getMetricSpecificDimensions(string) []types.Dimension {
-	return []types.Dimension{}
-}
-
-func (f *baseMetricValueFetcher) getPluginSupportedMetric() map[string]struct{} {
-	return map[string]struct{}{}
-}
-
-func (f *baseMetricValueFetcher) fetch(namespace, metricName string, metricSpecificDimensions []types.Dimension, stat Statistics) (MetricValues, error) {
-=======
 func (n *MetricValueFetcher) Fetch(namespace, metricName string, metricSpecificDimensions []types.Dimension, stat Statistics) (MetricValues, error) {
->>>>>>> b5e3217a
 	dimensions := metricSpecificDimensions
 	log.Printf("Metric query input dimensions : %s", fmt.Sprint(dimensions))
 
