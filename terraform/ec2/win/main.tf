// Copyright Amazon.com, Inc. or its affiliates. All Rights Reserved.
// SPDX-License-Identifier: MIT

module "common" {
  source = "../../common"
}

#####################################################################
# Generate EC2 Key Pair for log in access to EC2
#####################################################################

resource "tls_private_key" "ssh_key" {
  count     = var.ssh_key_name == "" ? 1 : 0
  algorithm = "RSA"
  rsa_bits  = 4096
}

resource "aws_key_pair" "aws_ssh_key" {
  count      = var.ssh_key_name == "" ? 1 : 0
  key_name   = "ec2-key-pair-${module.common.testing_id}"
  public_key = tls_private_key.ssh_key[0].public_key_openssh
}

locals {
  ssh_key_name        = var.ssh_key_name != "" ? var.ssh_key_name : aws_key_pair.aws_ssh_key[0].key_name
  private_key_content = var.ssh_key_name != "" ? var.ssh_key_value : tls_private_key.ssh_key[0].private_key_pem
}

data "template_file" "windows-userdata" {
  template = <<EOF
<powershell>
[System.Net.ServicePointManager]::SecurityProtocol = [System.Net.ServicePointManager]::SecurityProtocol -bor 3072
Set-ExecutionPolicy Bypass -Scope Process -Force; iex ((New-Object System.Net.WebClient).DownloadString('https://chocolatey.org/install.ps1'))
choco install git --confirm
choco install go --confirm
msiexec /i https://awscli.amazonaws.com/AWSCLIV2.msi  /norestart /qb-
[Environment]::SetEnvironmentVariable("PATH", "C:\ProgramData\chocolatey\bin;C:\Program Files\Git\cmd;C:\Program Files\Amazon\AWSCLIV2\;C:\Program Files\Go\bin;C:\Windows\System32;C:\Windows\System32\WindowsPowerShell\v1.0\", [System.EnvironmentVariableTarget]::Machine)
</powershell>
EOF
}

#####################################################################
# Generate EC2 Instance and execute test commands
#####################################################################

resource "aws_instance" "cwagent" {
  ami                         = data.aws_ami.latest.id
  instance_type               = var.ec2_instance_type
  key_name                    = local.ssh_key_name
  iam_instance_profile        = data.aws_iam_instance_profile.cwagent_instance_profile.name
  vpc_security_group_ids      = [data.aws_security_group.ec2_security_group.id]
  associate_public_ip_address = true
  get_password_data           = true
<<<<<<< HEAD
  user_data                   = data.template_file.windows-userdata.rendered 
=======
  metadata_options {
    http_endpoint = "enabled"
    http_tokens   = "required"
  }
  user_data = <<EOF
<powershell>
Write-Output "Install OpenSSH and Firewalls which allows port 22 for connection"
Add-WindowsCapability -Online -Name OpenSSH.Client~~~~0.0.1.0
Add-WindowsCapability -Online -Name OpenSSH.Server~~~~0.0.1.0

Start-Service sshd
Set-Service -Name sshd -StartupType 'Automatic'

[System.Net.ServicePointManager]::SecurityProtocol = [System.Net.ServicePointManager]::SecurityProtocol -bor 3072
Set-ExecutionPolicy Bypass -Scope Process -Force; iex ((New-Object System.Net.WebClient).DownloadString('https://chocolatey.org/install.ps1'))

choco install git --confirm
choco install go --confirm
msiexec /i https://awscli.amazonaws.com/AWSCLIV2.msi  /norestart /qb-

[Environment]::SetEnvironmentVariable("PATH", "C:\ProgramData\chocolatey\bin;C:\Program Files\Git\cmd;C:\Program Files\Amazon\AWSCLIV2\;C:\Program Files\Go\bin;C:\Windows\System32;C:\Windows\System32\WindowsPowerShell\v1.0\", [System.EnvironmentVariableTarget]::Machine)
</powershell>
EOF
>>>>>>> 2c859b71

  tags = {
    Name = "cwagent-integ-test-ec2-windows-${module.common.testing_id}"
  }
}

resource "null_resource" "integration_test" {
  depends_on = [aws_instance.cwagent]
  
  connection {
      type            = "winrm"
      user            = "Administrator"
      password        = rsadecrypt(aws_instance.cwagent.password_data, local.private_key_content)
      host            = aws_instance.cwagent.public_dns
      target_platform = "windows"
    }

  # Install software
  provisioner "remote-exec" {
    inline = [                                               
      "call %ProgramData%\\chocolatey\\bin\\RefreshEnv.cmd", //Reload the environment variables to pull the latest one instead of restarting cmd
      "set AWS_REGION=${var.region}",
      "aws s3 cp s3://${var.s3_bucket}/integration-test/packaging/${var.cwa_github_sha}/amazon-cloudwatch-agent.msi .",
      "start /wait msiexec /i amazon-cloudwatch-agent.msi /norestart /qb-",
      "echo clone and install agent",
      "git clone --branch ${var.github_test_repo_branch} ${var.github_test_repo}",
      "cd amazon-cloudwatch-agent-test",
      "echo run tests with the tag integration, one at a time, and verbose",
      "echo run sanity test && go test ./test/sanity -p 1 -v",
      "go test ${var.test_dir} -p 1 -timeout 30m -v"
    ]
  }
}

data "aws_ami" "latest" {
  most_recent = true

  filter {
    name   = "name"
    values = [var.ami]
  }
}<|MERGE_RESOLUTION|>--- conflicted
+++ resolved
@@ -26,18 +26,6 @@
   private_key_content = var.ssh_key_name != "" ? var.ssh_key_value : tls_private_key.ssh_key[0].private_key_pem
 }
 
-data "template_file" "windows-userdata" {
-  template = <<EOF
-<powershell>
-[System.Net.ServicePointManager]::SecurityProtocol = [System.Net.ServicePointManager]::SecurityProtocol -bor 3072
-Set-ExecutionPolicy Bypass -Scope Process -Force; iex ((New-Object System.Net.WebClient).DownloadString('https://chocolatey.org/install.ps1'))
-choco install git --confirm
-choco install go --confirm
-msiexec /i https://awscli.amazonaws.com/AWSCLIV2.msi  /norestart /qb-
-[Environment]::SetEnvironmentVariable("PATH", "C:\ProgramData\chocolatey\bin;C:\Program Files\Git\cmd;C:\Program Files\Amazon\AWSCLIV2\;C:\Program Files\Go\bin;C:\Windows\System32;C:\Windows\System32\WindowsPowerShell\v1.0\", [System.EnvironmentVariableTarget]::Machine)
-</powershell>
-EOF
-}
 
 #####################################################################
 # Generate EC2 Instance and execute test commands
@@ -51,33 +39,33 @@
   vpc_security_group_ids      = [data.aws_security_group.ec2_security_group.id]
   associate_public_ip_address = true
   get_password_data           = true
-<<<<<<< HEAD
-  user_data                   = data.template_file.windows-userdata.rendered 
-=======
   metadata_options {
     http_endpoint = "enabled"
     http_tokens   = "required"
   }
+
   user_data = <<EOF
 <powershell>
-Write-Output "Install OpenSSH and Firewalls which allows port 22 for connection"
-Add-WindowsCapability -Online -Name OpenSSH.Client~~~~0.0.1.0
-Add-WindowsCapability -Online -Name OpenSSH.Server~~~~0.0.1.0
-
-Start-Service sshd
-Set-Service -Name sshd -StartupType 'Automatic'
-
-[System.Net.ServicePointManager]::SecurityProtocol = [System.Net.ServicePointManager]::SecurityProtocol -bor 3072
-Set-ExecutionPolicy Bypass -Scope Process -Force; iex ((New-Object System.Net.WebClient).DownloadString('https://chocolatey.org/install.ps1'))
-
-choco install git --confirm
-choco install go --confirm
-msiexec /i https://awscli.amazonaws.com/AWSCLIV2.msi  /norestart /qb-
-
-[Environment]::SetEnvironmentVariable("PATH", "C:\ProgramData\chocolatey\bin;C:\Program Files\Git\cmd;C:\Program Files\Amazon\AWSCLIV2\;C:\Program Files\Go\bin;C:\Windows\System32;C:\Windows\System32\WindowsPowerShell\v1.0\", [System.EnvironmentVariableTarget]::Machine)
+winrm quickconfig -q
+winrm set winrm/config/winrs '@{MaxShellsPerUser="100"}'
+winrm set winrm/config/winrs '@{MaxConcurrentUsers="30"}'
+winrm set winrm/config/winrs '@{MaxProcessesPerShell="100"}'
+winrm set winrm/config/winrs '@{MaxMemoryPerShellMB="1024"}'
+winrm set winrm/config '@{MaxTimeoutms="1800000"}'
+winrm set winrm/config/service '@{AllowUnencrypted="true"}'
+winrm set winrm/config/service/auth '@{Basic="true"}'
+netsh advfirewall firewall add rule name="WinRM 5985" protocol=TCP dir=in localport=5985 action=allow
+netsh advfirewall firewall add rule name="WinRM 5986" protocol=TCP dir=in localport=5986 action=allow
+net stop winrm
+sc.exe config winrm start=auto
+net start winrm
+Set-NetFirewallProfile -Profile Public -Enabled False
+Write-Verbose -Verbose "Listing the WinRM listeners:"
+Write-Verbose -Verbose "Querying WinRM listeners by running command: winrm enumerate winrm/config/listener"
+winrm enumerate winrm/config/listener
 </powershell>
 EOF
->>>>>>> 2c859b71
+
 
   tags = {
     Name = "cwagent-integ-test-ec2-windows-${module.common.testing_id}"
@@ -86,26 +74,29 @@
 
 resource "null_resource" "integration_test" {
   depends_on = [aws_instance.cwagent]
-  
+
   connection {
-      type            = "winrm"
-      user            = "Administrator"
-      password        = rsadecrypt(aws_instance.cwagent.password_data, local.private_key_content)
-      host            = aws_instance.cwagent.public_dns
-      target_platform = "windows"
-    }
+    type     = "winrm"
+    user     = "Administrator"
+    password = rsadecrypt(aws_instance.cwagent.password_data, local.private_key_content)
+    host     = aws_instance.cwagent.public_dns
+    timeout  = "15m"
+  }
 
-  # Install software
+  # Install agent binaries
   provisioner "remote-exec" {
-    inline = [                                               
-      "call %ProgramData%\\chocolatey\\bin\\RefreshEnv.cmd", //Reload the environment variables to pull the latest one instead of restarting cmd
-      "set AWS_REGION=${var.region}",
+    inline = [
       "aws s3 cp s3://${var.s3_bucket}/integration-test/packaging/${var.cwa_github_sha}/amazon-cloudwatch-agent.msi .",
       "start /wait msiexec /i amazon-cloudwatch-agent.msi /norestart /qb-",
-      "echo clone and install agent",
+    ]
+  }
+
+  #Prepare the requirement before validation and validate the metrics/logs/traces
+  provisioner "remote-exec" {
+    inline = [
+      "set AWS_REGION=${var.region}",
       "git clone --branch ${var.github_test_repo_branch} ${var.github_test_repo}",
       "cd amazon-cloudwatch-agent-test",
-      "echo run tests with the tag integration, one at a time, and verbose",
       "echo run sanity test && go test ./test/sanity -p 1 -v",
       "go test ${var.test_dir} -p 1 -timeout 30m -v"
     ]
