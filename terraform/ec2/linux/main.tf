#####################################################################
# Ensure there is unique testing_id for each test
#####################################################################
resource "random_id" "testing_id" {
  byte_length = 8
}

#####################################################################
# Generate EC2 Key Pair for log in access to EC2
#####################################################################

resource "tls_private_key" "ssh_key" {
  count     = var.ssh_key_name == "" ? 1 : 0
  algorithm = "RSA"
  rsa_bits  = 4096
}

resource "aws_key_pair" "aws_ssh_key" {
  count      = var.ssh_key_name == "" ? 1 : 0
  key_name   = "ec2-key-pair-${random_id.testing_id.hex}"
  public_key = tls_private_key.ssh_key[0].public_key_openssh
}

locals {
  ssh_key_name        = var.ssh_key_name != "" ? var.ssh_key_name : aws_key_pair.aws_ssh_key[0].key_name
  private_key_content = var.ssh_key_name != "" ? var.ssh_key_value : tls_private_key.ssh_key[0].private_key_pem
  // Canary downloads latest binary. Integration test downloads binary connect to git hash.
  binary_uri = var.is_canary ? "${var.s3_bucket}/release/amazon_linux/${var.arc}/latest/${var.binary_name}" : "${var.s3_bucket}/integration-test/binary/${var.cwa_github_sha}/linux/${var.arc}/${var.binary_name}"
}

#####################################################################
# Create EFS
#####################################################################
resource "aws_efs_file_system" "efs" {
  creation_token = "efs-${random_id.testing_id.hex}"
  tags           = {
    Name = "efs-${random_id.testing_id.hex}"
  }
}

resource "aws_efs_mount_target" "mount" {
  file_system_id = aws_efs_file_system.efs.id
  subnet_id = aws_instance.cwagent.subnet_id
  security_groups = [aws_security_group.ec2_security_group.id]
}

resource "null_resource" "mount_efs" {
  depends_on = [
    aws_efs_mount_target.mount,
    aws_instance.cwagent
  ]

  connection {
    type = "ssh"
    user = var.user
    private_key = local.private_key_content
    host = aws_instance.cwagent.public_ip
  }

  provisioner "remote-exec" {
    # https://docs.aws.amazon.com/efs/latest/ug/mounting-fs-mount-helper-ec2-linux.html
    inline = [
      "sudo mkdir ~/efs-mount-point",
      "sudo mount -t efs -o tls ${aws_efs_file_system.efs.dns_name} ~/efs-mount-point/",
    ]
  }
}

#####################################################################
# Generate EC2 Instance and execute test commands
#####################################################################
resource "aws_instance" "cwagent" {
  ami                         = data.aws_ami.latest.id
  instance_type               = var.ec2_instance_type
  key_name                    = local.ssh_key_name
  iam_instance_profile        = aws_iam_instance_profile.cwagent_instance_profile.name
  vpc_security_group_ids      = [aws_security_group.ec2_security_group.id]
  associate_public_ip_address = true

  tags = {
    Name = "cwagent-integ-test-ec2-${var.test_name}-${random_id.testing_id.hex}"
  }
}

resource "null_resource" "integration_test" {
  # Prepare Integration Test
  provisioner "remote-exec" {
    inline = [
      "echo sha ${var.cwa_github_sha}",
      "cloud-init status --wait",
      "echo clone and install agent",
      "git clone --branch ${var.github_test_repo_branch} ${var.github_test_repo}",
      "cd amazon-cloudwatch-agent-test",
      "aws s3 cp s3://${local.binary_uri} .",
      "export PATH=$PATH:/snap/bin:/usr/local/go/bin",
      var.install_agent,
      "echo get ssl pem for localstack and export local stack host name",
      "cd ~/amazon-cloudwatch-agent-test/localstack/ls_tmp",
      "aws s3 cp s3://${var.s3_bucket}/integration-test/ls_tmp/${var.cwa_github_sha} . --recursive",
      "cat ${var.ca_cert_path} > original.pem",
      "cat original.pem snakeoil.pem > combine.pem",
      "sudo cp original.pem /opt/aws/amazon-cloudwatch-agent/original.pem",
      "sudo cp combine.pem /opt/aws/amazon-cloudwatch-agent/combine.pem",
    ]

    connection {
      type        = "ssh"
      user        = var.user
      private_key = local.private_key_content
      host        = aws_instance.cwagent.public_ip
    }
  }

  #Run sanity check and integration test
  provisioner "remote-exec" {
    inline = [
      "echo prepare environment",
      "export LOCAL_STACK_HOST_NAME=${var.local_stack_host_name}",
      "export AWS_REGION=${var.region}",
      "export PATH=$PATH:/snap/bin:/usr/local/go/bin",
      "echo run integration test",
      "cd ~/amazon-cloudwatch-agent-test",
      "echo run sanity test && go test ./test/sanity -p 1 -v",
<<<<<<< HEAD
      "go test ${var.test_dir} -p 1 -timeout 1h -computeType=EC2 -plugins='${var.plugin_tests}' -v"
=======
      "go test ${var.test_dir} -p 1 -timeout 1h -computeType=EC2 -bucket=${var.s3_bucket} -v"
>>>>>>> e1bdbc48
    ]
    connection {
      type        = "ssh"
      user        = var.user
      private_key = local.private_key_content
      host        = aws_instance.cwagent.public_ip
    }
  }

  depends_on = [
    aws_instance.cwagent,
    null_resource.mount_efs
  ]
}

data "aws_ami" "latest" {
  most_recent = true
  owners      = ["self", "506463145083"]

  filter {
    name   = "name"
    values = [var.ami]
  }
}<|MERGE_RESOLUTION|>--- conflicted
+++ resolved
@@ -121,11 +121,7 @@
       "echo run integration test",
       "cd ~/amazon-cloudwatch-agent-test",
       "echo run sanity test && go test ./test/sanity -p 1 -v",
-<<<<<<< HEAD
-      "go test ${var.test_dir} -p 1 -timeout 1h -computeType=EC2 -plugins='${var.plugin_tests}' -v"
-=======
-      "go test ${var.test_dir} -p 1 -timeout 1h -computeType=EC2 -bucket=${var.s3_bucket} -v"
->>>>>>> e1bdbc48
+      "go test ${var.test_dir} -p 1 -timeout 1h -computeType=EC2 -bucket=${var.s3_bucket} -plugins='${var.plugin_tests}' -v"
     ]
     connection {
       type        = "ssh"
