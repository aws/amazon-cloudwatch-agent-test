--- conflicted
+++ resolved
@@ -86,12 +86,8 @@
       "echo run integration test",
       "cd ~/amazon-cloudwatch-agent-test",
       "echo run sanity test && go test ./test/sanity -p 1 -v",
-<<<<<<< HEAD
-      "go test ${var.test_dir} -p 1 -timeout 1h -computeType=EC2 -bucket=${var.s3_bucket} -plugins='${var.plugin_tests}' -excludedTests='${var.excluded_tests}' -cwaCommitSha=${var.cwa_github_sha} -caCertPath=${var.ca_cert_path} -proxyUrl=${module.proxy_instance.proxy_ip} -instanceId=${aws_instance.cwagent.id} -v"
-=======
       var.pre_test_setup,
-      "go test ${var.test_dir} -p 1 -timeout 1h -computeType=EC2 -bucket=${var.s3_bucket} -plugins='${var.plugin_tests}' -cwaCommitSha=${var.cwa_github_sha} -caCertPath=${var.ca_cert_path} -proxyUrl=${module.linux_common.proxy_instance_proxy_ip} -instanceId=${module.linux_common.cwagent_id} -v",
->>>>>>> a43f7b31
+      "go test ${var.test_dir} -p 1 -timeout 1h -computeType=EC2 -bucket=${var.s3_bucket} -plugins='${var.plugin_tests}' -excludedTests='${var.excluded_tests}' -cwaCommitSha=${var.cwa_github_sha} -caCertPath=${var.ca_cert_path} -proxyUrl=${module.linux_common.proxy_instance_proxy_ip} -instanceId=${module.linux_common.cwagent_id} -v",
     ]
   }
 
