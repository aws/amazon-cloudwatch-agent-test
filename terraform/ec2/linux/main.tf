// Copyright Amazon.com, Inc. or its affiliates. All Rights Reserved.
// SPDX-License-Identifier: MIT

module "linux_common" {
  source = "../common/linux"

  region            = var.region
  ec2_instance_type = var.ec2_instance_type
  ssh_key_name      = var.ssh_key_name
  ami               = var.ami
  ssh_key_value     = var.ssh_key_value
  user              = var.user
  arc               = var.arc
  test_name         = var.test_name
  test_dir          = var.test_dir
  is_canary         = var.is_canary
}

module "reboot_common" {
  source = "../common/linux_reboot"

  test_dir              = var.test_dir
  reboot_required_tests = local.reboot_required_tests
  private_key_content   = module.linux_common.private_key_content
  cwagent_public_ip     = module.linux_common.cwagent_public_ip
  user                  = var.user

  depends_on = [
    null_resource.integration_test_setup,
  ]
}

locals {
  // Canary downloads latest binary. Integration test downloads binary connect to git hash.
  binary_uri = var.is_canary ? "${var.s3_bucket}/release/amazon_linux/${var.arc}/latest/${var.binary_name}" : "${var.s3_bucket}/integration-test/binary/${var.cwa_github_sha}/linux/${var.arc}/${var.binary_name}"
  // list of test that require instance reboot
  reboot_required_tests = tolist(["./test/restart"])
}

#####################################################################
# Execute tests
#####################################################################

resource "null_resource" "integration_test_setup" {
  connection {
    type        = "ssh"
    user        = var.user
    private_key = module.linux_common.private_key_content
    host        = module.linux_common.cwagent_public_ip
  }

  # Prepare Integration Test
  provisioner "remote-exec" {
    inline = [
      "echo sha ${var.cwa_github_sha}",
      "sudo cloud-init status --wait",
<<<<<<< HEAD
      "echo clone and install agent",
      "if [ ! -d amazon-cloudwatch-agent-test ]; then",
      "echo 'Test repo not found, cloning...';",
      "git clone --branch ${var.github_test_repo_branch} ${var.github_test_repo}",
      "else",
      "echo 'Test repo already exists, skipping clone.';",
      "fi",
=======
      "echo clone ${var.github_test_repo} branch ${var.github_test_repo_branch} and install agent",
      "git clone --branch ${var.github_test_repo_branch} ${var.github_test_repo} -q",
>>>>>>> 1065e216
      "cd amazon-cloudwatch-agent-test",
      "git rev-parse --short HEAD",
      "aws s3 cp --no-progress s3://${local.binary_uri} .",
      "export PATH=$PATH:/snap/bin:/usr/local/go/bin",
      var.install_agent,
    ]
  }

  depends_on = [
    module.linux_common,
    null_resource.download_test_repo_and_vendor_from_s3,
  ]
}

# Download vendor directory and clone test repo from S3 for CN region tests
resource "null_resource" "download_test_repo_and_vendor_from_s3" {
  # set to only run in CN region
  count = startswith(var.region, "cn-") ? 1 : 0

  connection {
    type        = "ssh"
    user        = var.user
    private_key = module.linux_common.private_key_content
    host        = module.linux_common.cwagent_public_ip
  }
  provisioner "remote-exec" {
    inline = [
      "echo Downloading cloned test repo from S3...",
      "aws s3 cp s3://${var.s3_bucket}/integration-test/cloudwatch-agent-test-repo/${var.cwa_github_sha}.tar.gz ./amazon-cloudwatch-agent-test.tar.gz --quiet",
      "mkdir amazon-cloudwatch-agent-test",
      "tar -xzf amazon-cloudwatch-agent-test.tar.gz -C amazon-cloudwatch-agent-test",
      "cd amazon-cloudwatch-agent-test",
      "echo Downloading vendor directory from S3...",
      "aws s3 cp s3://${var.s3_bucket}/integration-test/vendor/${var.cwa_github_sha}.tar.gz ./vendor.tar.gz --quiet",
      "tar -xzf vendor.tar.gz",
      "export GO111MODULE=on",
      "export GOFLAGS=-mod=vendor",
      "echo 'Vendor directory copied from S3'"
    ]
  }

  depends_on = [
    module.linux_common,
  ]
}

module "amp" {
  count           = length(regexall("/amp", var.test_dir)) > 0 ? 1 : 0
  source          = "terraform-aws-modules/managed-service-prometheus/aws"
  workspace_alias = "cwagent-integ-test-${module.linux_common.testing_id}"
}

resource "null_resource" "integration_test_run" {
  connection {
    type        = "ssh"
    user        = var.user
    private_key = module.linux_common.private_key_content
    host        = module.linux_common.cwagent_public_ip
  }

  # Run sanity check and integration test
  provisioner "remote-exec" {
    inline = [
      "echo prepare environment",
      "export LOCAL_STACK_HOST_NAME=${var.local_stack_host_name}",
      "export AWS_REGION=${var.region}",
      "export PATH=$PATH:/snap/bin:/usr/local/go/bin",
      "echo run integration test",
      "cd ~/amazon-cloudwatch-agent-test",
      "nohup bash -c 'while true; do sudo shutdown -c; sleep 30; done' >/dev/null 2>&1 &",
      "echo run sanity test && go test ./test/sanity -p 1 -v",
      var.pre_test_setup,
      "go test ${var.test_dir} -p 1 -timeout 1h -computeType=EC2 -bucket=${var.s3_bucket} -plugins='${var.plugin_tests}' -excludedTests='${var.excluded_tests}' -cwaCommitSha=${var.cwa_github_sha} -caCertPath=${var.ca_cert_path} -proxyUrl=${module.linux_common.proxy_instance_proxy_ip} -instanceId=${module.linux_common.cwagent_id} ${length(regexall("/amp", var.test_dir)) > 0 ? "-ampWorkspaceId=${module.amp[0].workspace_id} " : ""}-v",
    ]
  }

  depends_on = [
    null_resource.integration_test_setup,
    null_resource.download_test_repo_and_vendor_from_s3,
    module.reboot_common,
  ]
}<|MERGE_RESOLUTION|>--- conflicted
+++ resolved
@@ -54,18 +54,13 @@
     inline = [
       "echo sha ${var.cwa_github_sha}",
       "sudo cloud-init status --wait",
-<<<<<<< HEAD
-      "echo clone and install agent",
+      "echo clone ${var.github_test_repo} branch ${var.github_test_repo_branch} and install agent",
       "if [ ! -d amazon-cloudwatch-agent-test ]; then",
       "echo 'Test repo not found, cloning...';",
-      "git clone --branch ${var.github_test_repo_branch} ${var.github_test_repo}",
+      "git clone --branch ${var.github_test_repo_branch} ${var.github_test_repo} -q",
       "else",
       "echo 'Test repo already exists, skipping clone.';",
       "fi",
-=======
-      "echo clone ${var.github_test_repo} branch ${var.github_test_repo_branch} and install agent",
-      "git clone --branch ${var.github_test_repo_branch} ${var.github_test_repo} -q",
->>>>>>> 1065e216
       "cd amazon-cloudwatch-agent-test",
       "git rev-parse --short HEAD",
       "aws s3 cp --no-progress s3://${local.binary_uri} .",
