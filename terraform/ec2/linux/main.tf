--- conflicted
+++ resolved
@@ -35,47 +35,6 @@
 }
 
 #####################################################################
-<<<<<<< HEAD
-=======
-# Create EFS
-#####################################################################
-resource "aws_efs_file_system" "efs" {
-  creation_token = "efs-${module.common.testing_id}"
-  tags = {
-    Name = "efs-${module.common.testing_id}"
-  }
-}
-
-resource "aws_efs_mount_target" "mount" {
-  file_system_id  = aws_efs_file_system.efs.id
-  subnet_id       = aws_instance.cwagent.subnet_id
-  security_groups = [module.basic_components.security_group]
-}
-
-resource "null_resource" "mount_efs" {
-  depends_on = [
-    aws_efs_mount_target.mount,
-    aws_instance.cwagent
-  ]
-
-  connection {
-    type        = "ssh"
-    user        = var.user
-    private_key = local.private_key_content
-    host        = aws_instance.cwagent.public_ip
-  }
-
-  provisioner "remote-exec" {
-    # https://docs.aws.amazon.com/efs/latest/ug/mounting-fs-mount-helper-ec2-linux.html
-    inline = [
-      "sudo mkdir ~/efs-mount-point",
-      "sudo mount -t efs -o tls ${aws_efs_file_system.efs.dns_name} ~/efs-mount-point/",
-    ]
-  }
-}
-
-#####################################################################
->>>>>>> c386ec78
 # Generate EC2 Instance and execute test commands
 #####################################################################
 resource "aws_instance" "cwagent" {
