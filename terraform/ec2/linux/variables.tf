--- conflicted
+++ resolved
@@ -92,13 +92,7 @@
   default = ""
 }
 
-<<<<<<< HEAD
-variable "efs_mount_point" {
-  type    = string
-  default = "~/efs-mount-point"
-=======
 variable "is_canary" {
   type = bool
   default = false
->>>>>>> a8141bbd
 }