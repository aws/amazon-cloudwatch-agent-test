variable "region" {
  type    = string
  default = "us-west-2"
}

variable "ec2_instance_type" {
  type    = string
  default = "t3a.medium"
}

variable "ssh_key_name" {
  type    = string
  default = ""
}

variable "ami" {
  type    = string
  default = "cloudwatch-agent-integration-test-ubuntu*"
}

variable "ssh_key_value" {
  type    = string
  default = ""
}

variable "user" {
  type    = string
  default = ""
}

variable "install_agent" {
  description = "go run ./install/install_agent.go deb or go run ./install/install_agent.go rpm"
  type        = string
  default     = "go run ./install/install_agent.go rpm"
}

variable "ca_cert_path" {
  type    = string
  default = ""
}

variable "arc" {
  type    = string
  default = ""
}

variable "binary_name" {
  type    = string
  default = ""
}

variable "local_stack_host_name" {
  type    = string
  default = "localhost.localstack.cloud"
}

variable "s3_bucket" {
  type    = string
  default = ""
}

variable "test_name" {
  type    = string
  default = ""
}

variable "test_dir" {
  type    = string
  default = ""
}

variable "cwa_github_sha" {
  type    = string
  default = ""
}

variable "github_test_repo" {
  type    = string
  default = ""
}

variable "github_test_repo_branch" {
  type    = string
  default = "main"
}

variable "cwa_github_sha_date" {
  type    = string
  default = ""
<<<<<<< HEAD
=======
}
variable "performance_number_of_logs" {
  type    = string
  default = ""
}

variable "efs_mount_point" {
  type = string
  default = "~/efs-mount-point"
}

variable "is_canary" {
  type = bool
  default = false
>>>>>>> 0b81ac79
}<|MERGE_RESOLUTION|>--- conflicted
+++ resolved
@@ -87,21 +87,9 @@
 variable "cwa_github_sha_date" {
   type    = string
   default = ""
-<<<<<<< HEAD
-=======
-}
-variable "performance_number_of_logs" {
-  type    = string
-  default = ""
-}
-
-variable "efs_mount_point" {
-  type = string
-  default = "~/efs-mount-point"
 }
 
 variable "is_canary" {
   type = bool
   default = false
->>>>>>> 0b81ac79
 }