// Copyright Amazon.com, Inc. or its affiliates. All Rights Reserved.
// SPDX-License-Identifier: MIT

module "common" {
  source = "../../common"
}

module "basic_components" {
  source = "../../basic_components"

  region = var.region
}

#####################################################################
# Generate EC2 Key Pair for log in access to EC2
#####################################################################

resource "tls_private_key" "ssh_key" {
  count     = var.ssh_key_name == "" ? 1 : 0
  algorithm = "RSA"
  rsa_bits  = 4096
}

resource "aws_key_pair" "aws_ssh_key" {
  count      = var.ssh_key_name == "" ? 1 : 0
  key_name   = "ec2-key-pair-${module.common.testing_id}"
  public_key = tls_private_key.ssh_key[0].public_key_openssh
}

locals {
  ssh_key_name        = var.ssh_key_name != "" ? var.ssh_key_name : aws_key_pair.aws_ssh_key[0].key_name
  private_key_content = var.ssh_key_name != "" ? var.ssh_key_value : tls_private_key.ssh_key[0].private_key_pem
}

#####################################################################
# Prepare Parameters Tests
#####################################################################

locals {
  validator_config        = "parameters.yml"
  final_validator_config  = "final_parameters.yml"
  cloudwatch_agent_config = "agent_config.json"
  instance_temp_directory = "/tmp"
}

resource "local_file" "update-validation-config" {
  content = replace(file("${var.test_dir}/${local.validator_config}"),
  "<cloudwatch_agent_config>", "${local.instance_temp_directory}/${local.cloudwatch_agent_config}")

  filename = "${var.test_dir}/${local.final_validator_config}"
}

#####################################################################
# Generate EC2 Instance and execute test commands
#####################################################################
resource "aws_instance" "cwagent" {
  ami                         = data.aws_ami.latest.id
  instance_type               = var.ec2_instance_type
  key_name                    = local.ssh_key_name
  iam_instance_profile        = module.basic_components.instance_profile
  subnet_id                   = module.basic_components.random_subnet_instance_id
  vpc_security_group_ids      = [module.basic_components.security_group]
  associate_public_ip_address = true
  tenancy                     = "host"

  metadata_options {
    http_endpoint = "enabled"
    http_tokens   = "required"
  }

  tags = {
    Name = "cwagent-integ-test-ec2-mac-${var.test_name}-${module.common.testing_id}"
  }
}

resource "null_resource" "integration_test" {
  connection {
    type        = "ssh"
    user        = var.user
    private_key = local.private_key_content
    host        = aws_instance.cwagent.public_ip
    timeout     = "10m"
  }

  provisioner "file" {
    source      = "${var.test_dir}/${local.final_validator_config}"
    destination = "${local.instance_temp_directory}/${local.final_validator_config}"
  }

  provisioner "file" {
    source      = "${var.test_dir}/${local.cloudwatch_agent_config}"
    destination = "${local.instance_temp_directory}/${local.cloudwatch_agent_config}"
  }

  provisioner "remote-exec" {
    inline = [
<<<<<<< HEAD
      #Install AWS CLI
=======
      # Install AWS CLI
>>>>>>> c386ec78
      "sudo softwareupdate --install-rosetta --agree-to-license",
      "sudo curl https://awscli.amazonaws.com/AWSCLIV2.pkg -o AWSCLIV2.pkg",
      "sudo installer -pkg AWSCLIV2.pkg -target /",
      #Install Golang
      "mkdir homebrew && curl -L https://github.com/Homebrew/brew/tarball/master | tar xz --strip 1 -C homebrew",
      "~/homebrew/bin/brew install go",
    ]
  }
  # Install agent binaries
  provisioner "remote-exec" {
    inline = [
      "/usr/local/bin/aws s3 cp s3://${var.s3_bucket}/integration-test/packaging/${var.cwa_github_sha}/${var.arc}/amazon-cloudwatch-agent.pkg .",
      "sudo installer -pkg ./amazon-cloudwatch-agent.pkg -target /",
    ]
  }

  #Prepare the requirement before validation and validate the metrics/logs/traces
  provisioner "remote-exec" {
    inline = [
      "export AWS_REGION=${var.region}",
      "git clone --branch ${var.github_test_repo_branch} ${var.github_test_repo}",
      "cd ~/amazon-cloudwatch-agent-test",
      "~/homebrew/bin/go run ./validator/main.go --validator-config=${local.instance_temp_directory}/${local.final_validator_config} --preparation-mode=true",
      "sudo /opt/aws/amazon-cloudwatch-agent/bin/amazon-cloudwatch-agent-ctl -a fetch-config -m ec2 -s -c file:${local.instance_temp_directory}/${local.cloudwatch_agent_config}",
      "~/homebrew/bin/go run ./validator/main.go --validator-config=${local.instance_temp_directory}/${local.final_validator_config} --preparation-mode=false",
    ]
  }

  depends_on = [
    aws_instance.cwagent,
  ]
}

data "aws_ami" "latest" {
  most_recent = true

  filter {
    name   = "name"
    values = [var.ami]
  }

  filter {
    name   = "architecture"
    values = [var.arc == "arm64" ? "arm64_mac" : "x86_64_mac"]
  }
}<|MERGE_RESOLUTION|>--- conflicted
+++ resolved
@@ -50,6 +50,22 @@
   filename = "${var.test_dir}/${local.final_validator_config}"
 }
 
+// Build and uploading the validator to spending less time in 
+// and avoid memory issue in allocating memory 
+resource "null_resource" "build-validator" {
+  provisioner "local-exec" {
+    command = "cd ../../.. && make validator-build"
+  }
+}
+
+resource "aws_s3_object" "upload-validator" {
+  count      = var.s3_bucket != "" ? 1 : 0
+  bucket     = var.s3_bucket
+  key        = "integration-test/validator/${var.cwa_github_sha}/darwin/${var.arc}/validator"
+  source     = "../../../build/validator/darwin/${var.arc}/validator"
+  depends_on = [null_resource.build-validator]
+}
+
 #####################################################################
 # Generate EC2 Instance and execute test commands
 #####################################################################
@@ -74,6 +90,8 @@
 }
 
 resource "null_resource" "integration_test" {
+  depends_on = [aws_instance.cwagent, aws_s3_object.upload-validator]
+
   connection {
     type        = "ssh"
     user        = var.user
@@ -94,11 +112,7 @@
 
   provisioner "remote-exec" {
     inline = [
-<<<<<<< HEAD
-      #Install AWS CLI
-=======
       # Install AWS CLI
->>>>>>> c386ec78
       "sudo softwareupdate --install-rosetta --agree-to-license",
       "sudo curl https://awscli.amazonaws.com/AWSCLIV2.pkg -o AWSCLIV2.pkg",
       "sudo installer -pkg AWSCLIV2.pkg -target /",
@@ -111,7 +125,8 @@
   provisioner "remote-exec" {
     inline = [
       "/usr/local/bin/aws s3 cp s3://${var.s3_bucket}/integration-test/packaging/${var.cwa_github_sha}/${var.arc}/amazon-cloudwatch-agent.pkg .",
-      "sudo installer -pkg ./amazon-cloudwatch-agent.pkg -target /",
+      "/usr/local/bin/aws s3 cp s3://${var.s3_bucket}/integration-test/validator/${var.cwa_github_sha}/darwin/${var.arc}/validator .",
+      "sudo installer -pkg amazon-cloudwatch-agent.pkg -target /",
     ]
   }
 
@@ -119,17 +134,12 @@
   provisioner "remote-exec" {
     inline = [
       "export AWS_REGION=${var.region}",
-      "git clone --branch ${var.github_test_repo_branch} ${var.github_test_repo}",
-      "cd ~/amazon-cloudwatch-agent-test",
-      "~/homebrew/bin/go run ./validator/main.go --validator-config=${local.instance_temp_directory}/${local.final_validator_config} --preparation-mode=true",
+      "validator --validator-config=${local.instance_temp_directory}/${local.final_validator_config} --preparation-mode=true",
       "sudo /opt/aws/amazon-cloudwatch-agent/bin/amazon-cloudwatch-agent-ctl -a fetch-config -m ec2 -s -c file:${local.instance_temp_directory}/${local.cloudwatch_agent_config}",
-      "~/homebrew/bin/go run ./validator/main.go --validator-config=${local.instance_temp_directory}/${local.final_validator_config} --preparation-mode=false",
+      "validator --validator-config=${local.instance_temp_directory}/${local.final_validator_config} --preparation-mode=false",
     ]
   }
 
-  depends_on = [
-    aws_instance.cwagent,
-  ]
 }
 
 data "aws_ami" "latest" {
