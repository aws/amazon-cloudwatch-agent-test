// Copyright Amazon.com, Inc. or its affiliates. All Rights Reserved.
// SPDX-License-Identifier: MIT

module "common" {
  source = "../../common"
}

module "basic_components" {
  source = "../../basic_components"

  region = var.region
}

#####################################################################
# Generate EC2 Key Pair for log in access to EC2
#####################################################################

resource "tls_private_key" "ssh_key" {
  count     = var.ssh_key_name == "" ? 1 : 0
  algorithm = "RSA"
  rsa_bits  = 4096
}

resource "aws_key_pair" "aws_ssh_key" {
  count      = var.ssh_key_name == "" ? 1 : 0
  key_name   = "ec2-key-pair-${module.common.testing_id}"
  public_key = tls_private_key.ssh_key[0].public_key_openssh
}

locals {
  ssh_key_name        = var.ssh_key_name != "" ? var.ssh_key_name : aws_key_pair.aws_ssh_key[0].key_name
  private_key_content = var.ssh_key_name != "" ? var.ssh_key_value : tls_private_key.ssh_key[0].private_key_pem
}

#####################################################################
# Prepare Parameters Tests
#####################################################################

locals {
  validator_config        = "parameters.yml"
  final_validator_config  = "final_parameters.yml"
  cloudwatch_agent_config = "agent_config.json"
  instance_temp_directory = "/tmp"
}

resource "local_file" "update-validation-config" {
  content = replace(file("${var.test_dir}/${local.validator_config}"),
  "<cloudwatch_agent_config>", "${local.instance_temp_directory}/${local.cloudwatch_agent_config}")

  filename = "${var.test_dir}/${local.final_validator_config}"
}

<<<<<<< HEAD
=======
// Build and uploading the validator to spending less time in 
// and avoid memory issue in allocating memory 
resource "null_resource" "upload-validator" {
  provisioner "local-exec" {
    command = <<-EOT
    cd ../../.. 
    make validator-build
    aws s3 cp ./build/validator/darwin/${var.arc}/validator s3://${var.s3_bucket}/integration-test/validator/${var.cwa_github_sha}/darwin/${var.arc}/validator
    EOT
  }

  triggers = {
    always_run = "${timestamp()}"
  }
}

>>>>>>> b786b969
#####################################################################
# Generate EC2 Instance and execute test commands
#####################################################################
resource "aws_instance" "cwagent" {
  ami                         = data.aws_ami.latest.id
  instance_type               = var.ec2_instance_type
  key_name                    = local.ssh_key_name
  iam_instance_profile        = module.basic_components.instance_profile
  vpc_security_group_ids      = [module.basic_components.security_group]
  associate_public_ip_address = true
  tenancy                     = "host"

  metadata_options {
    http_endpoint = "enabled"
    http_tokens   = "required"
  }

  tags = {
    Name = "cwagent-integ-test-ec2-mac-${var.test_name}-${module.common.testing_id}"
  }
}

resource "null_resource" "integration_test" {
  depends_on = [aws_instance.cwagent, null_resource.upload-validator]

  connection {
    type        = "ssh"
    user        = var.user
    private_key = local.private_key_content
    host        = aws_instance.cwagent.public_ip
    timeout     = "10m"
  }

  provisioner "file" {
    source      = "${var.test_dir}/${local.final_validator_config}"
    destination = "${local.instance_temp_directory}/${local.final_validator_config}"
  }

  provisioner "file" {
    source      = "${var.test_dir}/${local.cloudwatch_agent_config}"
    destination = "${local.instance_temp_directory}/${local.cloudwatch_agent_config}"
  }

  provisioner "remote-exec" {
    inline = [
<<<<<<< HEAD
      #Install AWS CLI
=======
      # Install AWS CLI
>>>>>>> b786b969
      "sudo softwareupdate --install-rosetta --agree-to-license",
      "sudo curl https://awscli.amazonaws.com/AWSCLIV2.pkg -o AWSCLIV2.pkg",
      "sudo installer -pkg AWSCLIV2.pkg -target /",
      #Install Golang
      "mkdir homebrew && curl -L https://github.com/Homebrew/brew/tarball/master | tar xz --strip 1 -C homebrew",
      "~/homebrew/bin/brew install go",
    ]
  }
  # Install agent binaries
  provisioner "remote-exec" {
    inline = [
      "/usr/local/bin/aws s3 cp s3://${var.s3_bucket}/integration-test/packaging/${var.cwa_github_sha}/${var.arc}/amazon-cloudwatch-agent.pkg .",
      "/usr/local/bin/aws s3 cp s3://${var.s3_bucket}/integration-test/validator/${var.cwa_github_sha}/darwin/${var.arc}/validator .",
      "sudo installer -pkg amazon-cloudwatch-agent.pkg -target /",
    ]
  }

  #Prepare the requirement before validation and validate the metrics/logs/traces
  provisioner "remote-exec" {
    inline = [
      "sudo chmod +x ./validator",
      "export AWS_REGION=${var.region}",
      "./validator --validator-config=${local.instance_temp_directory}/${local.final_validator_config} --preparation-mode=true",
      "sudo /opt/aws/amazon-cloudwatch-agent/bin/amazon-cloudwatch-agent-ctl -a fetch-config -m ec2 -s -c file:${local.instance_temp_directory}/${local.cloudwatch_agent_config}",
      "./validator --validator-config=${local.instance_temp_directory}/${local.final_validator_config} --preparation-mode=false",
    ]
  }

<<<<<<< HEAD
  #Prepare the requirement before validation and validate the metrics/logs/traces
  provisioner "remote-exec" {
    inline = [
      "export AWS_REGION=${var.region}",
      "git clone --branch ${var.github_test_repo_branch} ${var.github_test_repo}",
      "cd ~/amazon-cloudwatch-agent-test",
      "~/homebrew/bin/go run ./validator/main.go --validator-config=${local.instance_temp_directory}/${local.final_validator_config} --preparation-mode=true",
      "sudo /opt/aws/amazon-cloudwatch-agent/bin/amazon-cloudwatch-agent-ctl -a fetch-config -m ec2 -s -c file:${local.instance_temp_directory}/${local.cloudwatch_agent_config}",
      "~/homebrew/bin/go run ./validator/main.go --validator-config=${local.instance_temp_directory}/${local.final_validator_config} --preparation-mode=false",
    ]
  }

  depends_on = [
    aws_instance.cwagent,
  ]
=======
>>>>>>> b786b969
}

data "aws_ami" "latest" {
  most_recent = true

  filter {
    name   = "name"
    values = [var.ami]
  }

  filter {
    name   = "architecture"
    values = [var.arc == "arm64" ? "arm64_mac" : "x86_64_mac"]
  }
}<|MERGE_RESOLUTION|>--- conflicted
+++ resolved
@@ -50,8 +50,6 @@
   filename = "${var.test_dir}/${local.final_validator_config}"
 }
 
-<<<<<<< HEAD
-=======
 // Build and uploading the validator to spending less time in 
 // and avoid memory issue in allocating memory 
 resource "null_resource" "upload-validator" {
@@ -68,7 +66,6 @@
   }
 }
 
->>>>>>> b786b969
 #####################################################################
 # Generate EC2 Instance and execute test commands
 #####################################################################
@@ -114,17 +111,13 @@
 
   provisioner "remote-exec" {
     inline = [
-<<<<<<< HEAD
-      #Install AWS CLI
-=======
       # Install AWS CLI
->>>>>>> b786b969
       "sudo softwareupdate --install-rosetta --agree-to-license",
       "sudo curl https://awscli.amazonaws.com/AWSCLIV2.pkg -o AWSCLIV2.pkg",
       "sudo installer -pkg AWSCLIV2.pkg -target /",
       #Install Golang
       "mkdir homebrew && curl -L https://github.com/Homebrew/brew/tarball/master | tar xz --strip 1 -C homebrew",
-      "~/homebrew/bin/brew install go",
+      "homebrew/bin/brew install go",
     ]
   }
   # Install agent binaries
@@ -147,24 +140,6 @@
     ]
   }
 
-<<<<<<< HEAD
-  #Prepare the requirement before validation and validate the metrics/logs/traces
-  provisioner "remote-exec" {
-    inline = [
-      "export AWS_REGION=${var.region}",
-      "git clone --branch ${var.github_test_repo_branch} ${var.github_test_repo}",
-      "cd ~/amazon-cloudwatch-agent-test",
-      "~/homebrew/bin/go run ./validator/main.go --validator-config=${local.instance_temp_directory}/${local.final_validator_config} --preparation-mode=true",
-      "sudo /opt/aws/amazon-cloudwatch-agent/bin/amazon-cloudwatch-agent-ctl -a fetch-config -m ec2 -s -c file:${local.instance_temp_directory}/${local.cloudwatch_agent_config}",
-      "~/homebrew/bin/go run ./validator/main.go --validator-config=${local.instance_temp_directory}/${local.final_validator_config} --preparation-mode=false",
-    ]
-  }
-
-  depends_on = [
-    aws_instance.cwagent,
-  ]
-=======
->>>>>>> b786b969
 }
 
 data "aws_ami" "latest" {
