// Copyright Amazon.com, Inc. or its affiliates. All Rights Reserved.
// SPDX-License-Identifier: MIT

data "aws_vpc" "default" {
  default = true
}

resource "aws_security_group" "ec2_security_group" {
  name   = module.common.vpc_security_group
  vpc_id = data.aws_vpc.default.id

  egress {
    from_port   = 443
    to_port     = 443
    protocol    = "TCP"
    cidr_blocks = ["0.0.0.0/0"]
  }

  // Allow access to IMDS
  egress {
    from_port   = 80
    to_port     = 80
    protocol    = "TCP"
    cidr_blocks = ["169.254.169.254/32"]
  }

<<<<<<< HEAD
=======
  // Allow access to EFS. https://docs.aws.amazon.com/efs/latest/ug/troubleshooting-efs-mounting.html#mount-hangs-fails-timeout
  egress {
    from_port   = 2049
    to_port     = 2049
    protocol    = "TCP"
    cidr_blocks = ["0.0.0.0/0"]
  }

  egress {
    from_port   = 6379
    to_port     = 6379
    protocol    = "TCP"
    cidr_blocks = ["0.0.0.0/0"]
  }

  egress {
    from_port   = 9121
    to_port     = 9121
    protocol    = "TCP"
    cidr_blocks = ["0.0.0.0/0"]
  }

>>>>>>> c386ec78
  // Default ECS Prometheus 
  // https://github.com/aws/amazon-cloudwatch-agent-test/blob/d5105cdc461c6fcb13049cf2d38c287674d94e21/terraform/ecs/linux/default_resources/default_extra_apps.tpl
  ingress {
    from_port   = 6379
    to_port     = 6379
    protocol    = "TCP"
    cidr_blocks = ["0.0.0.0/0"]
  }

  ingress {
    from_port   = 9121
    to_port     = 9121
    protocol    = "TCP"
    cidr_blocks = ["0.0.0.0/0"]
  }

  // OpenSSH and others ssh into EC2 Instance
  ingress {
    from_port   = 22
    to_port     = 22
    protocol    = "TCP"
    cidr_blocks = ["0.0.0.0/0"]
  }

  // localstack http and https
  ingress {
    from_port   = 4566
    to_port     = 4566
    protocol    = "TCP"
    cidr_blocks = ["0.0.0.0/0"]
  }

  // WinRM http https://developer.hashicorp.com/terraform/language/resources/provisioners/connection#argument-reference
  ingress {
    from_port   = 5985
    to_port     = 5985
    protocol    = "TCP"
    cidr_blocks = ["0.0.0.0/0"]
  }

  // WinRM https https://developer.hashicorp.com/terraform/language/resources/provisioners/connection#argument-reference
  ingress {
    from_port   = 5986
    to_port     = 5986
    protocol    = "TCP"
    cidr_blocks = ["0.0.0.0/0"]
  }

  // RDP https://en.wikipedia.org/wiki/Remote_Desktop_Protocol
  ingress {
    from_port   = 3389
    to_port     = 3389
    protocol    = "tcp"
    cidr_blocks = ["0.0.0.0/0"]
  }
}<|MERGE_RESOLUTION|>--- conflicted
+++ resolved
@@ -24,16 +24,9 @@
     cidr_blocks = ["169.254.169.254/32"]
   }
 
-<<<<<<< HEAD
-=======
-  // Allow access to EFS. https://docs.aws.amazon.com/efs/latest/ug/troubleshooting-efs-mounting.html#mount-hangs-fails-timeout
-  egress {
-    from_port   = 2049
-    to_port     = 2049
-    protocol    = "TCP"
-    cidr_blocks = ["0.0.0.0/0"]
-  }
 
+  // Default ECS Prometheus
+  // https://github.com/aws/amazon-cloudwatch-agent-test/blob/d5105cdc461c6fcb13049cf2d38c287674d94e21/terraform/ecs/linux/default_resources/default_extra_apps.tpl
   egress {
     from_port   = 6379
     to_port     = 6379
@@ -48,9 +41,6 @@
     cidr_blocks = ["0.0.0.0/0"]
   }
 
->>>>>>> c386ec78
-  // Default ECS Prometheus 
-  // https://github.com/aws/amazon-cloudwatch-agent-test/blob/d5105cdc461c6fcb13049cf2d38c287674d94e21/terraform/ecs/linux/default_resources/default_extra_apps.tpl
   ingress {
     from_port   = 6379
     to_port     = 6379
