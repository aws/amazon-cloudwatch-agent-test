--- conflicted
+++ resolved
@@ -35,16 +35,6 @@
   }
 
   egress {
-<<<<<<< HEAD
-    from_port   = 6379
-    to_port     = 6379
-    protocol    = "TCP"
-    cidr_blocks = ["0.0.0.0/0"]
-  }
-
-  egress {
-=======
->>>>>>> a4929189
     from_port   = 9121
     to_port     = 9121
     protocol    = "TCP"
@@ -97,25 +87,6 @@
     cidr_blocks = ["0.0.0.0/0"]
   }
 
-<<<<<<< HEAD
-  // WinRM http https://developer.hashicorp.com/terraform/language/resources/provisioners/connection#argument-reference
-  ingress {
-    from_port   = 5985
-    to_port     = 5985
-    protocol    = "TCP"
-    cidr_blocks = ["0.0.0.0/0"]
-  }
-
-  // WinRM https https://developer.hashicorp.com/terraform/language/resources/provisioners/connection#argument-reference
-  ingress {
-    from_port   = 5986
-    to_port     = 5986
-    protocol    = "TCP"
-    cidr_blocks = ["0.0.0.0/0"]
-  }
-
-=======
->>>>>>> a4929189
   // RDP https://en.wikipedia.org/wiki/Remote_Desktop_Protocol
   ingress {
     from_port   = 3389
