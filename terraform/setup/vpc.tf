--- conflicted
+++ resolved
@@ -65,17 +65,27 @@
     cidr_blocks = ["0.0.0.0/0"]
   }
 
-<<<<<<< HEAD
+  // WinRM https://developer.hashicorp.com/terraform/language/resources/provisioners/connection#argument-reference
   ingress {
     from_port   = 5985
     to_port     = 5985
-=======
+    protocol    = "TCP"
+    cidr_blocks = ["0.0.0.0/0"]
+  }
+
   // localstack http and https
   ingress {
     from_port   = 4566
     to_port     = 4566
->>>>>>> 2c859b71
     protocol    = "TCP"
     cidr_blocks = ["0.0.0.0/0"]
   }
+
+  # RDP connection
+  ingress {
+    from_port   = 3389
+    to_port     = 3389
+    protocol    = "tcp"
+    cidr_blocks = ["0.0.0.0/0"]
+  }
 }