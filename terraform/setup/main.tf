--- conflicted
+++ resolved
@@ -82,10 +82,6 @@
   }
 
   ## Map 4x1 for avoid claimng resources
-<<<<<<< HEAD
-  count             = 1
-=======
->>>>>>> 47a23c36
   instance_type     = each.value
   availability_zone = "${var.region}b"
   auto_placement    = "on"
