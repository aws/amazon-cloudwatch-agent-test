--- conflicted
+++ resolved
@@ -12,55 +12,16 @@
   read_capacity  = 10
   write_capacity = 10
   hash_key       = "Service"
-<<<<<<< HEAD
-  range_key      = "UniqueID"
-=======
   range_key      = "CommitHash"
->>>>>>> e07fe7ad
 
   attribute {
     name = "Service"
     type = "S"
-<<<<<<< HEAD
-  }
-
-  attribute {
-    name = "UniqueID"
-=======
   }
 
   attribute {
     name = "CommitDate"
     type = "N"
-  }
-
-  attribute {
-    name = "CommitHash"
->>>>>>> e07fe7ad
-    type = "S"
-  }
-
-  attribute {
-    name = "UseCase"
-    type = "S"
-  }
-
-  global_secondary_index {
-    name            = "UseCaseDate"
-    hash_key        = "UseCase"
-    range_key       = "CommitDate"
-    write_capacity  = 10
-    read_capacity   = 10
-    projection_type = "ALL"
-  }
-
-  global_secondary_index {
-    name            = "UseCaseHash"
-    hash_key        = "UseCase"
-    range_key       = "CommitHash"
-    write_capacity  = 10
-    read_capacity   = 10
-    projection_type = "ALL"
   }
 
   attribute {
