variable "region" {
  type    = string
  default = "us-west-2"
}

variable "ec2_instance_type" {
  type    = string
  default = "t3a.xlarge"
}

variable "ssh_key_name" {
  type    = string
  default = ""
}

<<<<<<< HEAD
variable "ami" {
  type    = string
  default = "cloudwatch-agent-integration-test-al2*"
}

=======
>>>>>>> 7a6ea881
variable "ssh_key_value" {
  type    = string
  default = ""
}

variable "ami" {
  type    = string
<<<<<<< HEAD
  default = "ec2-user"
=======
  default = "cloudwatch-agent-integration-test-al2*"
>>>>>>> 7a6ea881
}

variable "arc" {
  type    = string
  default = "amd64"
}

variable "s3_bucket" {
  type    = string
  default = ""
}

variable "test_dir" {
  type    = string
  default = "../../test/stress/statsd"
}

variable "cwa_github_sha" {
  type    = string
  default = ""
}

variable "cwa_github_sha_date" {
  type    = string
  default = ""
}
variable "values_per_minute" {
  type    = number
  default = 10
}

variable "family" {
  type    = string
  default = "linux"

  validation {
    condition     = contains(["windows", "linux"], var.family)
    error_message = "Valid values for family are (windows, linux)."
  }
}<|MERGE_RESOLUTION|>--- conflicted
+++ resolved
@@ -13,14 +13,6 @@
   default = ""
 }
 
-<<<<<<< HEAD
-variable "ami" {
-  type    = string
-  default = "cloudwatch-agent-integration-test-al2*"
-}
-
-=======
->>>>>>> 7a6ea881
 variable "ssh_key_value" {
   type    = string
   default = ""
@@ -28,16 +20,17 @@
 
 variable "ami" {
   type    = string
-<<<<<<< HEAD
-  default = "ec2-user"
-=======
   default = "cloudwatch-agent-integration-test-al2*"
->>>>>>> 7a6ea881
 }
 
 variable "arc" {
   type    = string
   default = "amd64"
+
+  validation {
+    condition     = contains(["amd64", "arm64"], var.arc)
+    error_message = "Valid values for arc are (amd64, arm64)."
+  }
 }
 
 variable "s3_bucket" {
