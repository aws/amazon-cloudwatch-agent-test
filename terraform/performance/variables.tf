variable "region" {
  type    = string
  default = "us-west-2"
}

variable "ec2_instance_type" {
  type    = string
  default = "t3a.xlarge"
}

variable "ssh_key_name" {
  type    = string
  default = ""
}

variable "ami" {
  type    = string
  default = "cloudwatch-agent-integration-test-ubuntu*"
}

variable "ssh_key_value" {
  type    = string
  default = ""
}

variable "user" {
  type    = string
  default = ""
}

variable "install_agent" {
  description = "go run ./install/install_agent.go deb or go run ./install/install_agent.go rpm"
  type        = string
  default     = "go run ./install/install_agent.go rpm"
}

variable "arc" {
  type    = string
  default = ""
}

variable "binary_name" {
  type    = string
  default = ""
}

variable "s3_bucket" {
  type    = string
  default = ""
}

variable "test_name" {
  type    = string
  default = ""
}

variable "test_dir" {
  type    = string
  default = "../../test/statsd_stress"
}

variable "cwa_github_sha" {
  type    = string
  default = ""
}

variable "github_test_repo" {
  type    = string
  default = ""
}

variable "github_test_repo_branch" {
  type    = string
  default = "main"
}

variable "cwa_github_sha_date" {
  type    = string
  default = ""
}
<<<<<<< HEAD
variable "data_rate" {
=======
variable "values_per_minute" {
>>>>>>> e57487d7
  type    = number
  default = 10
}<|MERGE_RESOLUTION|>--- conflicted
+++ resolved
@@ -78,11 +78,7 @@
   type    = string
   default = ""
 }
-<<<<<<< HEAD
-variable "data_rate" {
-=======
 variable "values_per_minute" {
->>>>>>> e57487d7
   type    = number
   default = 10
 }