variable "region" {
  type    = string
  default = "us-west-2"
}

variable "ec2_instance_type" {
  type    = string
  default = "t3a.xlarge"
}

variable "ssh_key_name" {
  type    = string
  default = ""
}

variable "ami" {
  type    = string
  default = "cloudwatch-agent-integration-test-ubuntu*"
}

variable "ssh_key_value" {
  type    = string
  default = ""
}

variable "user" {
  type    = string
  default = ""
}

variable "install_agent" {
  description = "go run ./install/install_agent.go deb or go run ./install/install_agent.go rpm"
  type        = string
  default     = "go run ./install/install_agent.go rpm"
}

variable "arc" {
  type    = string
  default = ""
}

variable "binary_name" {
  type    = string
  default = ""
}

variable "s3_bucket" {
  type    = string
  default = ""
}

variable "test_name" {
  type    = string
  default = ""
}

variable "test_dir" {
  type    = string
  default = "../../test/statsd_stress"
}

variable "cwa_github_sha" {
  type    = string
  default = ""
}

variable "github_test_repo" {
  type    = string
  default = ""
}

variable "github_test_repo_branch" {
  type    = string
  default = "main"
}

variable "cwa_github_sha_date" {
  type    = string
  default = ""
}
<<<<<<< HEAD
variable "performance_number_of_logs" {
  type    = string
  default = "100"
=======
variable "values_per_minute" {
  type    = number
  default = 10
>>>>>>> e09661ec
}<|MERGE_RESOLUTION|>--- conflicted
+++ resolved
@@ -78,13 +78,7 @@
   type    = string
   default = ""
 }
-<<<<<<< HEAD
-variable "performance_number_of_logs" {
-  type    = string
-  default = "100"
-=======
 variable "values_per_minute" {
   type    = number
   default = 10
->>>>>>> e09661ec
 }