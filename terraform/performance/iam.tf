// Copyright Amazon.com, Inc. or its affiliates. All Rights Reserved.
// SPDX-License-Identifier: MIT
<<<<<<< HEAD

resource "aws_iam_instance_profile" "cwagent_instance_profile" {
  name = "cwagent-instance-profile-${random_id.testing_id.hex}"
  role = aws_iam_role.cwagent_role.name
}
=======
>>>>>>> 66c893bd

data "aws_iam_instance_profile" "cwagent_instance_profile" {
  name = module.common.cwa_iam_instance_profile
}<|MERGE_RESOLUTION|>--- conflicted
+++ resolved
@@ -1,13 +1,5 @@
 // Copyright Amazon.com, Inc. or its affiliates. All Rights Reserved.
 // SPDX-License-Identifier: MIT
-<<<<<<< HEAD
-
-resource "aws_iam_instance_profile" "cwagent_instance_profile" {
-  name = "cwagent-instance-profile-${random_id.testing_id.hex}"
-  role = aws_iam_role.cwagent_role.name
-}
-=======
->>>>>>> 66c893bd
 
 data "aws_iam_instance_profile" "cwagent_instance_profile" {
   name = module.common.cwa_iam_instance_profile
