--- conflicted
+++ resolved
@@ -38,18 +38,11 @@
 }
 
 resource "local_file" "update-validation-config" {
-<<<<<<< HEAD
-  content  = replace(replace(replace(replace(file("${var.test_dir}/${local.validator_config}"), 
-                "<values_per_minute>", var.values_per_minute),
-                "<commit_hash>", var.cwa_github_sha),
-                "<commit_date>", var.cwa_github_sha_date),
-                "<cloudwatch_agent_config>","${local.instance_temp_directory}/${local.cloudwatch_agent_config}")
-=======
-  content = replace(replace(file("${var.test_dir}/${local.validator_config}"),
+  content = replace(replace(replace(replace(file("${var.test_dir}/${local.validator_config}"),
     "<values_per_minute>", var.values_per_minute),
-    "<cloudwatch_agent_config>", local.cloudwatch_agent_config
-  )
->>>>>>> 9609acb9
+    "<commit_hash>", var.cwa_github_sha),
+    "<commit_date>", var.cwa_github_sha_date),
+  "<cloudwatch_agent_config>", "${local.instance_temp_directory}/${local.cloudwatch_agent_config}")
 
   filename = "${var.test_dir}/${local.final_validator_config}"
 
