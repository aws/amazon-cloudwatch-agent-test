--- conflicted
+++ resolved
@@ -38,21 +38,12 @@
 }
 
 resource "local_file" "update-validation-config" {
-<<<<<<< HEAD
-  content  = replace(replace(replace(replace(file("${var.test_dir}/${local.validator_config}"), 
-                "<values_per_minute>", var.values_per_minute),
-                "<commit_hash>", var.cwa_github_sha),
-                "<commit_date>", var.cwa_github_sha_date),
-                "<cloudwatch_agent_config>","${local.instance_temp_directory}/${local.cloudwatch_agent_config}")
-              
-=======
   content = replace(replace(replace(replace(file("${var.test_dir}/${local.validator_config}"),
     "<values_per_minute>", var.values_per_minute),
     "<commit_hash>", var.cwa_github_sha),
     "<commit_date>", var.cwa_github_sha_date),
   "<cloudwatch_agent_config>", "${local.instance_temp_directory}/${local.cloudwatch_agent_config}")
 
->>>>>>> c5b8bd2d
   filename = "${var.test_dir}/${local.final_validator_config}"
 
 }
@@ -89,10 +80,7 @@
   provisioner "file" {
     source      = "${var.test_dir}/${local.final_validator_config}"
     destination = "${local.instance_temp_directory}/${local.final_validator_config}"
-<<<<<<< HEAD
-=======
 
->>>>>>> c5b8bd2d
 
   }
 
@@ -106,24 +94,16 @@
       "echo sha ${var.cwa_github_sha}",
       "cloud-init status --wait",
       "echo clone and install agent",
-      "rm -rf amazon-cloudwatch-agent-test",
       "git clone --branch ${var.github_test_repo_branch} ${var.github_test_repo}",
       "cd amazon-cloudwatch-agent-test",
       "aws s3 cp s3://${var.s3_bucket}/integration-test/binary/${var.cwa_github_sha}/linux/${var.arc}/${var.binary_name} .",
       "export PATH=$PATH:/snap/bin:/usr/local/go/bin",
-<<<<<<< HEAD
-      "go run ./validator/main.go --validator-config=${local.instance_temp_directory}/${local.final_validator_config} --preparation-mode=true",
-    ]
-  }
-  
-=======
       var.install_agent,
       "go run ./validator/main.go --validator-config=${local.instance_temp_directory}/${local.final_validator_config} --preparation-mode=true",
     ]
   }
 
 
->>>>>>> c5b8bd2d
   #Run sanity check and integration test
   provisioner "remote-exec" {
     inline = [
@@ -131,17 +111,10 @@
       "export PATH=$PATH:/snap/bin:/usr/local/go/bin",
       "echo run integration test",
       "cd ~/amazon-cloudwatch-agent-test",
-<<<<<<< HEAD
       "sudo /opt/aws/amazon-cloudwatch-agent/bin/amazon-cloudwatch-agent-ctl -a fetch-config -m ec2 -s -c file:${local.instance_temp_directory}/${local.cloudwatch_agent_config}",
       "go run ./validator/main.go --validator-config=${local.instance_temp_directory}/${local.final_validator_config}",
-      "exit 1",
-=======
-      "sudo /opt/aws/amazon-cloudwatch-agent/bin/amazon-cloudwatch-agent-ctl -a fetch-config -m ec2 -s -c file:/tmp/${local.cloudwatch_agent_config}",
-      "go run ./validator/main.go --validator-config=${local.instance_temp_directory}/${local.final_validator_config}",
->>>>>>> c5b8bd2d
     ]
   }
-
 
   depends_on = [aws_instance.cwagent]
 }
