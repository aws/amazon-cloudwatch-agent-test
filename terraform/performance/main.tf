// Copyright Amazon.com, Inc. or its affiliates. All Rights Reserved.
// SPDX-License-Identifier: MIT

module "common" {
  source = "../common"
}

module "basic_components" {
  source = "../basic_components"

  region = var.region
}

locals {
  ami_family        = var.ami_family[var.family]
  login_user        = local.ami_family["login_user"]
  install_package   = local.ami_family["install_package"]
  install_validator = local.ami_family["install_validator"]
  temp_directory    = local.ami_family["temp_folder"]
  connection_type   = local.ami_family["connection_type"]
  start_command     = format(local.ami_family["start_command"], "${local.temp_directory}/${local.cloudwatch_agent_config}")
}


#####################################################################
# Prepare Parameters Tests
#####################################################################

<<<<<<< HEAD
module "validator" {
  source = "../validator"

  arc                 = var.arc
  family              = "linux"
  action              = "upload"
  s3_bucket           = var.s3_bucket
  test_dir            = var.test_dir
  temp_directory      = "/tmp"
  cwa_github_sha      = var.cwa_github_sha
  cwa_github_sha_date = var.cwa_github_sha_date
  values_per_minute   = var.values_per_minute
=======
locals {
  validator_config        = "parameters.yml"
  final_validator_config  = "final_parameters.yml"
  cloudwatch_agent_config = "agent_config.json"
}

resource "local_file" "update-validation-config" {
  content = replace(replace(replace(replace(file("${var.test_dir}/${local.validator_config}"),
    "<values_per_minute>", var.values_per_minute),
    "<commit_hash>", var.cwa_github_sha),
    "<commit_date>", var.cwa_github_sha_date),
  "<cloudwatch_agent_config>", "${local.temp_directory}/${local.cloudwatch_agent_config}")

  filename = "${var.test_dir}/${local.final_validator_config}"
}

// Build and uploading the validator to spending less time in 
// and avoid memory issue in allocating memory 
resource "null_resource" "upload-validator" {
  provisioner "local-exec" {
    command = <<-EOT
    cd ../..
    make validator-build
    aws s3 cp ./build/validator/${var.family}/${var.arc}/validator s3://${var.s3_bucket}/integration-test/validator/${var.cwa_github_sha}/${var.family}/${var.arc}/validator
    EOT
  }

  triggers = {
    always_run = "${timestamp()}"
  }
>>>>>>> 7a6ea881
}

#####################################################################
# Generate EC2 Instance and execute test commands
#####################################################################
resource "aws_instance" "cwagent" {

  ami                         = data.aws_ami.latest.id
  instance_type               = var.ec2_instance_type
  key_name                    = local.ssh_key_name
  iam_instance_profile        = module.basic_components.instance_profile
  vpc_security_group_ids      = [module.basic_components.security_group]
  associate_public_ip_address = true

  metadata_options {
    http_endpoint = "enabled"
    http_tokens   = "required"
  }

  tags = {
    Name = "cwagent-performance-${module.common.testing_id}"
  }
}

<<<<<<< HEAD
resource "null_resource" "integration_test" {
  depends_on = [aws_instance.cwagent, module.validator]
=======
resource "null_resource" "install_binaries" {
  depends_on = [aws_instance.cwagent, null_resource.upload-validator]
>>>>>>> 7a6ea881

  connection {
    type        = local.connection_type
    user        = local.login_user
    private_key = local.connection_type == "ssh" ? local.private_key_content : null
    password    = local.connection_type == "winrm" ? rsadecrypt(aws_instance.cwagent.password_data, local.private_key_content) : null
    host        = aws_instance.cwagent.public_dns
  }

  provisioner "file" {
<<<<<<< HEAD
    source      = module.validator.agent_config
    destination = module.validator.instance_agent_config
  }

  provisioner "file" {
    source      = module.validator.validator_config
    destination = module.validator.instance_validator_config
=======
    source      = "${var.test_dir}/${local.final_validator_config}"
    destination = "${local.temp_directory}/${local.final_validator_config}"
  }

  provisioner "file" {
    source      = "${var.test_dir}/${local.cloudwatch_agent_config}"
    destination = "${local.temp_directory}/${local.cloudwatch_agent_config}"
>>>>>>> 7a6ea881
  }

  provisioner "remote-exec" {
    inline = [
      local.ami_family["wait_cloud_init"],
      "aws s3 cp s3://${var.s3_bucket}/integration-test/binary/${var.cwa_github_sha}/${var.family}/${var.arc}/${local.install_package} .",
      "aws s3 cp s3://${var.s3_bucket}/integration-test/validator/${var.cwa_github_sha}/${var.family}/${var.arc}/${local.install_validator} .",
      local.ami_family["install_command"],
    ]
  }
}

resource "null_resource" "validator_linux" {
  count      = var.family != "windows" ? 1 : 0
  depends_on = [aws_instance.cwagent, null_resource.upload-validator, null_resource.install_binaries]

  connection {
    type        = local.connection_type
    user        = local.login_user
    private_key = local.connection_type == "ssh" ? local.private_key_content : null
    password    = local.connection_type == "winrm" ? rsadecrypt(aws_instance.cwagent.password_data, local.private_key_content) : null
    host        = aws_instance.cwagent.public_dns
  }
  provisioner "remote-exec" {
    inline = [
      "export AWS_REGION=${var.region}",
<<<<<<< HEAD
      "sudo chmod +x ./validator",
      "./validator --validator-config=${module.validator.instance_validator_config} --preparation-mode=true",
      "sudo /opt/aws/amazon-cloudwatch-agent/bin/amazon-cloudwatch-agent-ctl -a fetch-config -m ec2 -s -c file:${module.validator.instance_agent_config}",
      "./validator --validator-config=${module.validator.instance_validator_config} --preparation-mode=false",
=======
      "sudo chmod +x ./${local.install_validator}",
      "./${local.install_validator} --validator-config=${local.temp_directory}/${local.final_validator_config} --preparation-mode=true",
      local.start_command,
      "./${local.install_validator} --validator-config=${local.temp_directory}/${local.final_validator_config} --preparation-mode=false",
>>>>>>> 7a6ea881
    ]
  }
}

resource "null_resource" "validator_windows" {
  count      = var.family == "windows" ? 1 : 0
  depends_on = [aws_instance.cwagent, null_resource.upload-validator, null_resource.install_binaries]

  connection {
    type        = local.connection_type
    user        = local.login_user
    private_key = local.connection_type == "ssh" ? local.private_key_content : null
    password    = local.connection_type == "winrm" ? rsadecrypt(aws_instance.cwagent.password_data, local.private_key_content) : null
    host        = aws_instance.cwagent.public_dns
    timeout     = "10m"
  }

  provisioner "remote-exec" {
    inline = [
      "set AWS_REGION=${var.region}",
      "${local.install_validator} --validator-config=${local.temp_directory}/${local.final_validator_config} --preparation-mode=true",
      local.start_command,
      "${local.install_validator} --validator-config=${local.temp_directory}/${local.final_validator_config} --preparation-mode=false",
    ]
  }
}

data "aws_ami" "latest" {
  most_recent = true

  filter {
    name   = "name"
    values = [var.ami]
  }
}

data "aws_dynamodb_table" "performance-dynamodb-table" {
  name = module.common.performance-dynamodb-table
}<|MERGE_RESOLUTION|>--- conflicted
+++ resolved
@@ -18,7 +18,7 @@
   install_validator = local.ami_family["install_validator"]
   temp_directory    = local.ami_family["temp_folder"]
   connection_type   = local.ami_family["connection_type"]
-  start_command     = format(local.ami_family["start_command"], "${local.temp_directory}/${local.cloudwatch_agent_config}")
+  start_command     = format(local.ami_family["start_command"], module.validator.instance_agent_config)
 }
 
 
@@ -26,51 +26,18 @@
 # Prepare Parameters Tests
 #####################################################################
 
-<<<<<<< HEAD
 module "validator" {
   source = "../validator"
 
   arc                 = var.arc
-  family              = "linux"
+  family              = var.family
   action              = "upload"
   s3_bucket           = var.s3_bucket
   test_dir            = var.test_dir
-  temp_directory      = "/tmp"
+  temp_directory      = local.temp_directory
   cwa_github_sha      = var.cwa_github_sha
   cwa_github_sha_date = var.cwa_github_sha_date
   values_per_minute   = var.values_per_minute
-=======
-locals {
-  validator_config        = "parameters.yml"
-  final_validator_config  = "final_parameters.yml"
-  cloudwatch_agent_config = "agent_config.json"
-}
-
-resource "local_file" "update-validation-config" {
-  content = replace(replace(replace(replace(file("${var.test_dir}/${local.validator_config}"),
-    "<values_per_minute>", var.values_per_minute),
-    "<commit_hash>", var.cwa_github_sha),
-    "<commit_date>", var.cwa_github_sha_date),
-  "<cloudwatch_agent_config>", "${local.temp_directory}/${local.cloudwatch_agent_config}")
-
-  filename = "${var.test_dir}/${local.final_validator_config}"
-}
-
-// Build and uploading the validator to spending less time in 
-// and avoid memory issue in allocating memory 
-resource "null_resource" "upload-validator" {
-  provisioner "local-exec" {
-    command = <<-EOT
-    cd ../..
-    make validator-build
-    aws s3 cp ./build/validator/${var.family}/${var.arc}/validator s3://${var.s3_bucket}/integration-test/validator/${var.cwa_github_sha}/${var.family}/${var.arc}/validator
-    EOT
-  }
-
-  triggers = {
-    always_run = "${timestamp()}"
-  }
->>>>>>> 7a6ea881
 }
 
 #####################################################################
@@ -83,6 +50,7 @@
   key_name                    = local.ssh_key_name
   iam_instance_profile        = module.basic_components.instance_profile
   vpc_security_group_ids      = [module.basic_components.security_group]
+  get_password_data           = local.connection_type == "winrm" ? true : false
   associate_public_ip_address = true
 
   metadata_options {
@@ -95,13 +63,8 @@
   }
 }
 
-<<<<<<< HEAD
-resource "null_resource" "integration_test" {
+resource "null_resource" "install_binaries" {
   depends_on = [aws_instance.cwagent, module.validator]
-=======
-resource "null_resource" "install_binaries" {
-  depends_on = [aws_instance.cwagent, null_resource.upload-validator]
->>>>>>> 7a6ea881
 
   connection {
     type        = local.connection_type
@@ -112,7 +75,6 @@
   }
 
   provisioner "file" {
-<<<<<<< HEAD
     source      = module.validator.agent_config
     destination = module.validator.instance_agent_config
   }
@@ -120,15 +82,6 @@
   provisioner "file" {
     source      = module.validator.validator_config
     destination = module.validator.instance_validator_config
-=======
-    source      = "${var.test_dir}/${local.final_validator_config}"
-    destination = "${local.temp_directory}/${local.final_validator_config}"
-  }
-
-  provisioner "file" {
-    source      = "${var.test_dir}/${local.cloudwatch_agent_config}"
-    destination = "${local.temp_directory}/${local.cloudwatch_agent_config}"
->>>>>>> 7a6ea881
   }
 
   provisioner "remote-exec" {
@@ -143,7 +96,7 @@
 
 resource "null_resource" "validator_linux" {
   count      = var.family != "windows" ? 1 : 0
-  depends_on = [aws_instance.cwagent, null_resource.upload-validator, null_resource.install_binaries]
+  depends_on = [null_resource.install_binaries]
 
   connection {
     type        = local.connection_type
@@ -155,24 +108,17 @@
   provisioner "remote-exec" {
     inline = [
       "export AWS_REGION=${var.region}",
-<<<<<<< HEAD
-      "sudo chmod +x ./validator",
-      "./validator --validator-config=${module.validator.instance_validator_config} --preparation-mode=true",
-      "sudo /opt/aws/amazon-cloudwatch-agent/bin/amazon-cloudwatch-agent-ctl -a fetch-config -m ec2 -s -c file:${module.validator.instance_agent_config}",
-      "./validator --validator-config=${module.validator.instance_validator_config} --preparation-mode=false",
-=======
       "sudo chmod +x ./${local.install_validator}",
-      "./${local.install_validator} --validator-config=${local.temp_directory}/${local.final_validator_config} --preparation-mode=true",
+      "./${local.install_validator} --validator-config=${module.validator.instance_validator_config} --preparation-mode=true",
       local.start_command,
-      "./${local.install_validator} --validator-config=${local.temp_directory}/${local.final_validator_config} --preparation-mode=false",
->>>>>>> 7a6ea881
+      "./${local.install_validator} --validator-config=${module.validator.instance_validator_config} --preparation-mode=false",
     ]
   }
 }
 
 resource "null_resource" "validator_windows" {
   count      = var.family == "windows" ? 1 : 0
-  depends_on = [aws_instance.cwagent, null_resource.upload-validator, null_resource.install_binaries]
+  depends_on = [null_resource.install_binaries]
 
   connection {
     type        = local.connection_type
@@ -186,9 +132,9 @@
   provisioner "remote-exec" {
     inline = [
       "set AWS_REGION=${var.region}",
-      "${local.install_validator} --validator-config=${local.temp_directory}/${local.final_validator_config} --preparation-mode=true",
+      "${local.install_validator} --validator-config=${module.validator.instance_validator_config}--preparation-mode=true",
       local.start_command,
-      "${local.install_validator} --validator-config=${local.temp_directory}/${local.final_validator_config} --preparation-mode=false",
+      "${local.install_validator} --validator-config=${module.validator.instance_validator_config} --preparation-mode=false",
     ]
   }
 }
