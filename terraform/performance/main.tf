--- conflicted
+++ resolved
@@ -34,27 +34,17 @@
   validator_config        = "parameters.yml"
   final_validator_config  = "final_parameters.yml"
   cloudwatch_agent_config = "agent_config.json"
-<<<<<<< HEAD
   instance_temp_directory = "/tmp"
 }
 
 resource "local_file" "update-validation-config" {
   content  = replace(replace(replace(replace(file("${var.test_dir}/${local.validator_config}"), 
-                "<data_rate>", var.data_rate),
+                "<values_per_minute>", var.values_per_minute),
                 "<commit_hash>", var.cwa_github_sha),
                 "<commit_date>", var.cwa_github_sha_date),
                 "<cloudwatch_agent_config>","${local.instance_temp_directory}/${local.cloudwatch_agent_config}"
                 )
                 
-=======
-}
-
-resource "local_file" "update-validation-config" {
-  content  = replace(replace(file("${var.test_dir}/${local.validator_config}"), 
-                "<values_per_minute>", var.values_per_minute),
-                "<cloudwatch_agent_config>",local.cloudwatch_agent_config
-              )
->>>>>>> e57487d7
 
   filename = "${var.test_dir}/${local.final_validator_config}"
 
@@ -87,22 +77,14 @@
   # Prepare Integration Test
   provisioner "file" {
     source      = "${var.test_dir}/${local.final_validator_config}"
-<<<<<<< HEAD
     destination = "${local.instance_temp_directory}/${local.final_validator_config}"
-=======
-    destination = "/tmp/${local.final_validator_config}"
->>>>>>> e57487d7
 
     
   }
 
   provisioner "file" {
     source      = "${var.test_dir}/${local.cloudwatch_agent_config}"
-<<<<<<< HEAD
     destination = "${local.instance_temp_directory}/${local.cloudwatch_agent_config}"
-=======
-    destination = "/tmp/${local.cloudwatch_agent_config}"
->>>>>>> e57487d7
   }
 
   provisioner "remote-exec" {
@@ -110,12 +92,10 @@
       "echo sha ${var.cwa_github_sha}",
       "cloud-init status --wait",
       "echo clone and install agent",
-      "rm -rf amazon-cloudwatch-agent-test",
       "git clone --branch ${var.github_test_repo_branch} ${var.github_test_repo}",
       "cd amazon-cloudwatch-agent-test",
       "aws s3 cp s3://${var.s3_bucket}/integration-test/binary/${var.cwa_github_sha}/linux/${var.arc}/${var.binary_name} .",
       "export PATH=$PATH:/snap/bin:/usr/local/go/bin",
-<<<<<<< HEAD
       "go run ./validator/main.go --validator-config=${local.instance_temp_directory}/${local.final_validator_config} --preparation-mode=true",
     ]
   }
@@ -124,30 +104,14 @@
   provisioner "remote-exec" {
     inline = [
       "helo",
-=======
-      var.install_agent,
-      "go run ./validator/main.go --validator-config=/tmp/${local.final_validator_config} --preparation-mode=true",
-    ]
-  }
-  
-
-  #Run sanity check and integration test
-  provisioner "remote-exec" {
-    inline = [
->>>>>>> e57487d7
       "export AWS_REGION=${var.region}",
       "export PATH=$PATH:/snap/bin:/usr/local/go/bin",
       "echo run integration test",
       "cat${local.instance_temp_directory}/${local.cloudwatch_agent_config} ",
       "cd ~/amazon-cloudwatch-agent-test",
-<<<<<<< HEAD
       "sudo /opt/aws/amazon-cloudwatch-agent/bin/amazon-cloudwatch-agent-ctl -a fetch-config -m ec2 -s -c file:${local.instance_temp_directory}/${local.cloudwatch_agent_config}",
       "go run ./validator/main.go --validator-config=${local.instance_temp_directory}/${local.final_validator_config}",
       "exit 1",
-=======
-      "sudo /opt/aws/amazon-cloudwatch-agent/bin/amazon-cloudwatch-agent-ctl -a fetch-config -m ec2 -s -c file:/tmp/${local.cloudwatch_agent_config}",
-      "go run ./validator/main.go --validator-config=/tmp/${local.final_validator_config}",
->>>>>>> e57487d7
     ]
   }
 
