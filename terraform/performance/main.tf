// Copyright Amazon.com, Inc. or its affiliates. All Rights Reserved.
// SPDX-License-Identifier: MIT

module "common" {
  source = "../common"
}

module "basic_components" {
  source = "../basic_components"

  region = var.region
}

locals {
  ssh_key_name        = var.ssh_key_name != "" ? var.ssh_key_name : aws_key_pair.aws_ssh_key[0].key_name
  private_key_content = var.ssh_key_name != "" ? var.ssh_key_value : tls_private_key.ssh_key[0].private_key_pem
}

#####################################################################
# Generate EC2 Key Pair for log in access to EC2
#####################################################################

resource "tls_private_key" "ssh_key" {
  count     = var.ssh_key_name == "" ? 1 : 0
  algorithm = "RSA"
  rsa_bits  = 4096
}

resource "aws_key_pair" "aws_ssh_key" {
  count      = var.ssh_key_name == "" ? 1 : 0
  key_name   = "ec2-key-pair-${module.common.testing_id}"
  public_key = tls_private_key.ssh_key[0].public_key_openssh
}

#####################################################################
# Prepare Parameters Tests
#####################################################################
module "validator" {
  source = "../validator"

<<<<<<< HEAD
  cwa_github_sha      = var.cwa_github_sha
  cwa_github_sha_date = var.cwa_github_sha_date
  values_per_minute   = var.values_per_minute

  instance_temp_directory = "/tmp"
}

// Build and uploading the validator to spending less time in 
// and avoid memory issue in allocating memory 
resource "null_resource" "upload-validator" {
  provisioner "local-exec" {
    command = <<-EOT
    cd ../..
    make validator-build
    aws s3 cp ./build/validator/linux/${var.arc}/validator s3://${var.s3_bucket}/integration-test/validator/${var.cwa_github_sha}/linux/${var.arc}/validator
    EOT
  }

  triggers = {
    always_run = "${timestamp()}"
  }
=======
module "validator" {
  source = "../validator"

  arc                 = var.arc
  family              = "linux"
  action              = "upload"
  s3_bucket           = var.s3_bucket
  test_dir            = var.test_dir
  temp_directory      = "/tmp"
  cwa_github_sha      = var.cwa_github_sha
  cwa_github_sha_date = var.cwa_github_sha_date
  values_per_minute   = var.values_per_minute
>>>>>>> 1f42db1d
}

#####################################################################
# Generate EC2 Instance and execute test commands
#####################################################################
resource "aws_instance" "cwagent" {

  ami                         = data.aws_ami.latest.id
  instance_type               = var.ec2_instance_type
  key_name                    = local.ssh_key_name
  iam_instance_profile        = module.basic_components.instance_profile
  vpc_security_group_ids      = [module.basic_components.security_group]
  associate_public_ip_address = true

  metadata_options {
    http_endpoint = "enabled"
    http_tokens   = "required"
  }

  tags = {
    Name = "cwagent-performance-${module.common.testing_id}"
  }
}

resource "null_resource" "integration_test" {
  depends_on = [aws_instance.cwagent, module.validator]

  connection {
    type        = "ssh"
    user        = var.user
    private_key = local.private_key_content
    host        = aws_instance.cwagent.public_ip
  }

  provisioner "file" {
<<<<<<< HEAD
    source      = module.validator.cloudwatch_agent_config
    destination = module.validator.instance_cloudwatch_agent_config
=======
    source      = module.validator.agent_config
    destination = module.validator.instance_agent_config
>>>>>>> 1f42db1d
  }

  provisioner "file" {
    source      = module.validator.validator_config
    destination = module.validator.instance_validator_config
  }

  # Install agent binaries
  provisioner "remote-exec" {
    inline = [
      "cloud-init status --wait",
      "aws s3 cp s3://${var.s3_bucket}/integration-test/binary/${var.cwa_github_sha}/linux/${var.arc}/amazon-cloudwatch-agent.rpm .",
      "aws s3 cp s3://${var.s3_bucket}/integration-test/validator/${var.cwa_github_sha}/linux/${var.arc}/validator .",
      "sudo rpm -Uvh ./amazon-cloudwatch-agent.rpm"
    ]
  }

  #Prepare the requirement before validation and validate the metrics/logs/traces
  provisioner "remote-exec" {
    inline = [
      "export AWS_REGION=${var.region}",
      "sudo chmod +x ./validator",
      "./validator --validator-config=${module.validator.instance_validator_config} --preparation-mode=true",
<<<<<<< HEAD
      "sudo /opt/aws/amazon-cloudwatch-agent/bin/amazon-cloudwatch-agent-ctl -a fetch-config -m ec2 -s -c file:${module.validator.instance_cloudwatch_agent_config}",
=======
      "sudo /opt/aws/amazon-cloudwatch-agent/bin/amazon-cloudwatch-agent-ctl -a fetch-config -m ec2 -s -c file:${module.validator.instance_agent_config}",
>>>>>>> 1f42db1d
      "./validator --validator-config=${module.validator.instance_validator_config} --preparation-mode=false",
    ]
  }

}

data "aws_ami" "latest" {
  most_recent = true

  filter {
    name   = "name"
    values = [var.ami]
  }
}

data "aws_dynamodb_table" "performance-dynamodb-table" {
  name = module.common.performance-dynamodb-table
}<|MERGE_RESOLUTION|>--- conflicted
+++ resolved
@@ -38,29 +38,10 @@
 module "validator" {
   source = "../validator"
 
-<<<<<<< HEAD
   cwa_github_sha      = var.cwa_github_sha
   cwa_github_sha_date = var.cwa_github_sha_date
   values_per_minute   = var.values_per_minute
 
-  instance_temp_directory = "/tmp"
-}
-
-// Build and uploading the validator to spending less time in 
-// and avoid memory issue in allocating memory 
-resource "null_resource" "upload-validator" {
-  provisioner "local-exec" {
-    command = <<-EOT
-    cd ../..
-    make validator-build
-    aws s3 cp ./build/validator/linux/${var.arc}/validator s3://${var.s3_bucket}/integration-test/validator/${var.cwa_github_sha}/linux/${var.arc}/validator
-    EOT
-  }
-
-  triggers = {
-    always_run = "${timestamp()}"
-  }
-=======
 module "validator" {
   source = "../validator"
 
@@ -73,7 +54,6 @@
   cwa_github_sha      = var.cwa_github_sha
   cwa_github_sha_date = var.cwa_github_sha_date
   values_per_minute   = var.values_per_minute
->>>>>>> 1f42db1d
 }
 
 #####################################################################
@@ -109,13 +89,8 @@
   }
 
   provisioner "file" {
-<<<<<<< HEAD
-    source      = module.validator.cloudwatch_agent_config
-    destination = module.validator.instance_cloudwatch_agent_config
-=======
     source      = module.validator.agent_config
     destination = module.validator.instance_agent_config
->>>>>>> 1f42db1d
   }
 
   provisioner "file" {
@@ -139,11 +114,7 @@
       "export AWS_REGION=${var.region}",
       "sudo chmod +x ./validator",
       "./validator --validator-config=${module.validator.instance_validator_config} --preparation-mode=true",
-<<<<<<< HEAD
-      "sudo /opt/aws/amazon-cloudwatch-agent/bin/amazon-cloudwatch-agent-ctl -a fetch-config -m ec2 -s -c file:${module.validator.instance_cloudwatch_agent_config}",
-=======
       "sudo /opt/aws/amazon-cloudwatch-agent/bin/amazon-cloudwatch-agent-ctl -a fetch-config -m ec2 -s -c file:${module.validator.instance_agent_config}",
->>>>>>> 1f42db1d
       "./validator --validator-config=${module.validator.instance_validator_config} --preparation-mode=false",
     ]
   }
