--- conflicted
+++ resolved
@@ -63,7 +63,6 @@
 # EKS Node IAM Role
 resource "aws_iam_role" "node_role" {
   name = "cwagent-eks-Worker-Role-${module.common.testing_id}"
-<<<<<<< HEAD
   assume_role_policy = jsonencode({
     Version = "2012-10-17",
     Statement = [
@@ -76,23 +75,7 @@
       }
     ]
   })
-=======
-
-  assume_role_policy = <<POLICY
-{
-  "Version": "2012-10-17",
-  "Statement": [
-    {
-      "Effect": "Allow",
-      "Principal": {
-        "Service": "ec2.amazonaws.com"
-      },
-      "Action": "sts:AssumeRole"
-    }
-  ]
-}
-POLICY
->>>>>>> b5fe4906
+
 }
 
 resource "aws_iam_role_policy_attachment" "node_AmazonEKSWorkerNodePolicy" {
